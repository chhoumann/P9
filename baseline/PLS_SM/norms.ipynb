{
<<<<<<< HEAD
    "cells": [
        {
            "cell_type": "code",
            "execution_count": 67,
            "metadata": {},
            "outputs": [
                {
                    "name": "stdout",
                    "output_type": "stream",
                    "text": [
                        "The autoreload extension is already loaded. To reload it, use:\n",
                        "  %reload_ext autoreload\n"
                    ]
                }
            ],
            "source": [
                "%load_ext autoreload\n",
                "%autoreload 2"
            ]
        },
        {
            "cell_type": "code",
            "execution_count": 68,
            "metadata": {},
            "outputs": [],
            "source": [
                "from lib.reproduction import spectral_ranges, major_oxides\n",
                "from lib.norms import Norm3Scaler, Norm1Scaler"
            ]
        },
        {
            "cell_type": "code",
            "execution_count": 69,
            "metadata": {},
            "outputs": [],
            "source": [
                "from lib.full_flow_dataloader import load_full_flow_data\n",
                "\n",
                "train, test = load_full_flow_data()"
            ]
        },
        {
            "cell_type": "code",
            "execution_count": 70,
            "metadata": {},
            "outputs": [],
            "source": [
                "t3 = train.copy()"
            ]
        },
        {
            "cell_type": "code",
            "execution_count": 71,
            "metadata": {},
            "outputs": [],
            "source": [
                "n_c = 2048\n",
                "\n",
                "c1 = t3.iloc[:, :n_c]\n",
                "\n",
                "c1.sum(axis=1).sum()\n",
                "c1_n = c1.div(c1.sum(axis=1).sum(), axis=0)"
            ]
        },
        {
            "cell_type": "code",
            "execution_count": 72,
            "metadata": {},
            "outputs": [
                {
                    "data": {
                        "text/plain": [
                            "240.811      0.0\n",
                            "240.86501    0.0\n",
                            "240.918      0.0\n",
                            "240.972      0.0\n",
                            "241.02699    0.0\n",
                            "            ... \n",
                            "340.621      0.0\n",
                            "340.66501    0.0\n",
                            "340.70901    0.0\n",
                            "340.75299    0.0\n",
                            "340.797      0.0\n",
                            "Length: 2048, dtype: float64"
                        ]
                    },
                    "execution_count": 72,
                    "metadata": {},
                    "output_type": "execute_result"
                }
            ],
            "source": [
                "c1_n.sum()"
            ]
        },
        {
            "cell_type": "code",
            "execution_count": 73,
            "metadata": {},
            "outputs": [
                {
                    "name": "stdout",
                    "output_type": "stream",
                    "text": [
                        "Sum for range UV is close to 1.0 (1.0)\n",
                        "Sum for range VIO is close to 1.0 (0.999993523905696)\n",
                        "Sum for range VNIR is close to 1.0 (0.9999999999999999)\n"
                    ]
                }
            ],
            "source": [
                "# test if the scaler is working\n",
                "import numpy as np\n",
                "\n",
                "drop_cols = major_oxides + ['Sample Name', 'ID']\n",
                "\n",
                "# assert sum of each of the three ranges is 3 using spectrometer_wavelength_ranges\n",
                "def test_norm3_scaler(test_df):\n",
                "    # Simulated Data\n",
                "    df = test_df.copy()\n",
                "\n",
                "    # Initialize and fit-transform the scaler\n",
                "    scaler = Norm3Scaler()\n",
                "    scaler.fit(df)\n",
                "    transformed_df = scaler.transform(df)\n",
                "\n",
                "    numerical_df = transformed_df.drop(drop_cols, axis=1)\n",
                "\n",
                "    # Verify the sum of each range is approximately 1\n",
                "    for key, (start, end) in spectral_ranges.items():\n",
                "        selected_columns = [col for col in numerical_df.columns if start <= float(col) <= end]\n",
                "        range_sum = numerical_df[selected_columns].sum().sum()\n",
                "        assert np.isclose(range_sum, 1.0), f\"Sum for range {key} is not close to 1.0 but is {range_sum}\"\n",
                "        print(f\"Sum for range {key} is close to 1.0 ({range_sum})\")\n",
                "\n",
                "# Run the test\n",
                "test_norm3_scaler(train)\n"
            ]
        },
        {
            "cell_type": "code",
            "execution_count": 74,
            "metadata": {},
            "outputs": [
                {
                    "name": "stdout",
                    "output_type": "stream",
                    "text": [
                        "Sum is close to 1.0 (1.0000000000000002)\n"
                    ]
                }
            ],
            "source": [
                "def test_norm_1_scaler(test_df):\n",
                "    # Simulated Data\n",
                "    df = test_df.copy()\n",
                "\n",
                "    # Initialize and fit-transform the scaler\n",
                "    scaler = Norm1Scaler()\n",
                "    scaler.fit(df)\n",
                "    transformed_df = scaler.transform(df)\n",
                "\n",
                "    numerical_df = transformed_df.drop(drop_cols, axis=1)\n",
                "\n",
                "    # Verify the sum of each range is approximately 1\n",
                "    selected_columns = [col for col in numerical_df.columns if float(col)]\n",
                "    range_sum = numerical_df[selected_columns].sum().sum()\n",
                "    assert np.isclose(range_sum, 1.0), f\"Sum is not close to 1.0 but is {range_sum}\"\n",
                "    print(f\"Sum is close to 1.0 ({range_sum})\")\n",
                "\n",
                "# Run the test\n",
                "test_norm_1_scaler(train)"
            ]
        }
    ],
    "metadata": {
        "kernelspec": {
            "display_name": "venv",
            "language": "python",
            "name": "python3"
        },
        "language_info": {
            "codemirror_mode": {
                "name": "ipython",
                "version": 3
            },
            "file_extension": ".py",
            "mimetype": "text/x-python",
            "name": "python",
            "nbconvert_exporter": "python",
            "pygments_lexer": "ipython3",
            "version": "3.10.11"
        }
    },
    "nbformat": 4,
    "nbformat_minor": 2
=======
 "cells": [
  {
   "cell_type": "code",
   "execution_count": null,
   "metadata": {},
   "outputs": [],
   "source": [
    "%load_ext autoreload\n",
    "%autoreload 2"
   ]
  },
  {
   "cell_type": "code",
   "execution_count": null,
   "metadata": {},
   "outputs": [],
   "source": [
    "from lib.reproduction import spectral_ranges, major_oxides\n",
    "from lib.norms import Norm3Scaler, Norm1Scaler"
   ]
  },
  {
   "cell_type": "code",
   "execution_count": null,
   "metadata": {},
   "outputs": [],
   "source": [
    "from lib.full_flow_dataloader import load_full_flow_data\n",
    "\n",
    "train, test = load_full_flow_data()"
   ]
  },
  {
   "cell_type": "code",
   "execution_count": null,
   "metadata": {},
   "outputs": [],
   "source": [
    "t3 = train.copy()"
   ]
  },
  {
   "cell_type": "code",
   "execution_count": null,
   "metadata": {},
   "outputs": [],
   "source": [
    "n_c = 2048\n",
    "\n",
    "c1 = t3.iloc[:, :n_c]\n",
    "\n",
    "c1.sum(axis=1).sum()\n",
    "c1_n = c1.div(c1.sum(axis=1).sum(), axis=0)"
   ]
  },
  {
   "cell_type": "code",
   "execution_count": null,
   "metadata": {},
   "outputs": [],
   "source": [
    "c1_n.sum()"
   ]
  },
  {
   "cell_type": "code",
   "execution_count": null,
   "metadata": {},
   "outputs": [],
   "source": [
    "# test if the scaler is working\n",
    "import numpy as np\n",
    "\n",
    "drop_cols = major_oxides + ['Sample Name', 'ID']\n",
    "\n",
    "# assert sum of each of the three ranges is 3 using spectrometer_wavelength_ranges\n",
    "def test_norm3_scaler(test_df):\n",
    "    # Simulated Data\n",
    "    df = test_df.copy()\n",
    "\n",
    "    # Initialize and fit-transform the scaler\n",
    "    scaler = Norm3Scaler()\n",
    "    scaler.fit(df)\n",
    "    transformed_df = scaler.transform(df)\n",
    "\n",
    "    numerical_df = transformed_df.drop(drop_cols, axis=1)\n",
    "\n",
    "    # Verify the sum of each range is approximately 1\n",
    "    for key, (start, end) in spectral_ranges.items():\n",
    "        selected_columns = [col for col in numerical_df.columns if start <= float(col) <= end]\n",
    "        range_sum = numerical_df[selected_columns].sum().sum()\n",
    "        assert np.isclose(range_sum, 1.0), f\"Sum for range {key} is not close to 1.0 but is {range_sum}\"\n",
    "        print(f\"Sum for range {key} is close to 1.0 ({range_sum})\")\n",
    "\n",
    "# Run the test\n",
    "test_norm3_scaler(train)\n"
   ]
  },
  {
   "cell_type": "code",
   "execution_count": null,
   "metadata": {},
   "outputs": [],
   "source": [
    "def test_norm_1_scaler(test_df):\n",
    "    # Simulated Data\n",
    "    df = test_df.copy()\n",
    "\n",
    "    # Initialize and fit-transform the scaler\n",
    "    scaler = Norm1Scaler()\n",
    "    scaler.fit(df)\n",
    "    transformed_df = scaler.transform(df)\n",
    "\n",
    "    numerical_df = transformed_df.drop(drop_cols, axis=1)\n",
    "\n",
    "    # Verify the sum of each range is approximately 1\n",
    "    selected_columns = [col for col in numerical_df.columns if float(col)]\n",
    "    range_sum = numerical_df[selected_columns].sum().sum()\n",
    "    assert np.isclose(range_sum, 1.0), f\"Sum is not close to 1.0 but is {range_sum}\"\n",
    "    print(f\"Sum is close to 1.0 ({range_sum})\")\n",
    "\n",
    "# Run the test\n",
    "test_norm_1_scaler(train)"
   ]
  }
 ],
 "metadata": {
  "kernelspec": {
   "display_name": "venv",
   "language": "python",
   "name": "python3"
  },
  "language_info": {
   "codemirror_mode": {
    "name": "ipython",
    "version": 3
   },
   "file_extension": ".py",
   "mimetype": "text/x-python",
   "name": "python",
   "nbconvert_exporter": "python",
   "pygments_lexer": "ipython3",
   "version": "3.10.11"
  }
 },
 "nbformat": 4,
 "nbformat_minor": 2
>>>>>>> b7aad0ce
}<|MERGE_RESOLUTION|>--- conflicted
+++ resolved
@@ -1,202 +1,4 @@
 {
-<<<<<<< HEAD
-    "cells": [
-        {
-            "cell_type": "code",
-            "execution_count": 67,
-            "metadata": {},
-            "outputs": [
-                {
-                    "name": "stdout",
-                    "output_type": "stream",
-                    "text": [
-                        "The autoreload extension is already loaded. To reload it, use:\n",
-                        "  %reload_ext autoreload\n"
-                    ]
-                }
-            ],
-            "source": [
-                "%load_ext autoreload\n",
-                "%autoreload 2"
-            ]
-        },
-        {
-            "cell_type": "code",
-            "execution_count": 68,
-            "metadata": {},
-            "outputs": [],
-            "source": [
-                "from lib.reproduction import spectral_ranges, major_oxides\n",
-                "from lib.norms import Norm3Scaler, Norm1Scaler"
-            ]
-        },
-        {
-            "cell_type": "code",
-            "execution_count": 69,
-            "metadata": {},
-            "outputs": [],
-            "source": [
-                "from lib.full_flow_dataloader import load_full_flow_data\n",
-                "\n",
-                "train, test = load_full_flow_data()"
-            ]
-        },
-        {
-            "cell_type": "code",
-            "execution_count": 70,
-            "metadata": {},
-            "outputs": [],
-            "source": [
-                "t3 = train.copy()"
-            ]
-        },
-        {
-            "cell_type": "code",
-            "execution_count": 71,
-            "metadata": {},
-            "outputs": [],
-            "source": [
-                "n_c = 2048\n",
-                "\n",
-                "c1 = t3.iloc[:, :n_c]\n",
-                "\n",
-                "c1.sum(axis=1).sum()\n",
-                "c1_n = c1.div(c1.sum(axis=1).sum(), axis=0)"
-            ]
-        },
-        {
-            "cell_type": "code",
-            "execution_count": 72,
-            "metadata": {},
-            "outputs": [
-                {
-                    "data": {
-                        "text/plain": [
-                            "240.811      0.0\n",
-                            "240.86501    0.0\n",
-                            "240.918      0.0\n",
-                            "240.972      0.0\n",
-                            "241.02699    0.0\n",
-                            "            ... \n",
-                            "340.621      0.0\n",
-                            "340.66501    0.0\n",
-                            "340.70901    0.0\n",
-                            "340.75299    0.0\n",
-                            "340.797      0.0\n",
-                            "Length: 2048, dtype: float64"
-                        ]
-                    },
-                    "execution_count": 72,
-                    "metadata": {},
-                    "output_type": "execute_result"
-                }
-            ],
-            "source": [
-                "c1_n.sum()"
-            ]
-        },
-        {
-            "cell_type": "code",
-            "execution_count": 73,
-            "metadata": {},
-            "outputs": [
-                {
-                    "name": "stdout",
-                    "output_type": "stream",
-                    "text": [
-                        "Sum for range UV is close to 1.0 (1.0)\n",
-                        "Sum for range VIO is close to 1.0 (0.999993523905696)\n",
-                        "Sum for range VNIR is close to 1.0 (0.9999999999999999)\n"
-                    ]
-                }
-            ],
-            "source": [
-                "# test if the scaler is working\n",
-                "import numpy as np\n",
-                "\n",
-                "drop_cols = major_oxides + ['Sample Name', 'ID']\n",
-                "\n",
-                "# assert sum of each of the three ranges is 3 using spectrometer_wavelength_ranges\n",
-                "def test_norm3_scaler(test_df):\n",
-                "    # Simulated Data\n",
-                "    df = test_df.copy()\n",
-                "\n",
-                "    # Initialize and fit-transform the scaler\n",
-                "    scaler = Norm3Scaler()\n",
-                "    scaler.fit(df)\n",
-                "    transformed_df = scaler.transform(df)\n",
-                "\n",
-                "    numerical_df = transformed_df.drop(drop_cols, axis=1)\n",
-                "\n",
-                "    # Verify the sum of each range is approximately 1\n",
-                "    for key, (start, end) in spectral_ranges.items():\n",
-                "        selected_columns = [col for col in numerical_df.columns if start <= float(col) <= end]\n",
-                "        range_sum = numerical_df[selected_columns].sum().sum()\n",
-                "        assert np.isclose(range_sum, 1.0), f\"Sum for range {key} is not close to 1.0 but is {range_sum}\"\n",
-                "        print(f\"Sum for range {key} is close to 1.0 ({range_sum})\")\n",
-                "\n",
-                "# Run the test\n",
-                "test_norm3_scaler(train)\n"
-            ]
-        },
-        {
-            "cell_type": "code",
-            "execution_count": 74,
-            "metadata": {},
-            "outputs": [
-                {
-                    "name": "stdout",
-                    "output_type": "stream",
-                    "text": [
-                        "Sum is close to 1.0 (1.0000000000000002)\n"
-                    ]
-                }
-            ],
-            "source": [
-                "def test_norm_1_scaler(test_df):\n",
-                "    # Simulated Data\n",
-                "    df = test_df.copy()\n",
-                "\n",
-                "    # Initialize and fit-transform the scaler\n",
-                "    scaler = Norm1Scaler()\n",
-                "    scaler.fit(df)\n",
-                "    transformed_df = scaler.transform(df)\n",
-                "\n",
-                "    numerical_df = transformed_df.drop(drop_cols, axis=1)\n",
-                "\n",
-                "    # Verify the sum of each range is approximately 1\n",
-                "    selected_columns = [col for col in numerical_df.columns if float(col)]\n",
-                "    range_sum = numerical_df[selected_columns].sum().sum()\n",
-                "    assert np.isclose(range_sum, 1.0), f\"Sum is not close to 1.0 but is {range_sum}\"\n",
-                "    print(f\"Sum is close to 1.0 ({range_sum})\")\n",
-                "\n",
-                "# Run the test\n",
-                "test_norm_1_scaler(train)"
-            ]
-        }
-    ],
-    "metadata": {
-        "kernelspec": {
-            "display_name": "venv",
-            "language": "python",
-            "name": "python3"
-        },
-        "language_info": {
-            "codemirror_mode": {
-                "name": "ipython",
-                "version": 3
-            },
-            "file_extension": ".py",
-            "mimetype": "text/x-python",
-            "name": "python",
-            "nbconvert_exporter": "python",
-            "pygments_lexer": "ipython3",
-            "version": "3.10.11"
-        }
-    },
-    "nbformat": 4,
-    "nbformat_minor": 2
-=======
  "cells": [
   {
    "cell_type": "code",
@@ -344,5 +146,4 @@
  },
  "nbformat": 4,
  "nbformat_minor": 2
->>>>>>> b7aad0ce
 }
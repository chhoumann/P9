--- conflicted
+++ resolved
@@ -123,11 +123,7 @@
 
 def instantiate_model(trial, model_selector, logger):
     def _logger(params):
-<<<<<<< HEAD
-            logger(f"{model_selector}_{k}" for k, v in params.items())
-=======
         logger({f"{model_selector}_{k}": v for k, v in params.items()})
->>>>>>> aceca5aa
 
     if model_selector == "gbr":
         return instantiate_gbr(trial, lambda params: _logger(params))
@@ -145,11 +141,7 @@
 
 def instantiate_scaler(trial, scaler_selector, logger):
     def _logger(params):
-<<<<<<< HEAD
-        logger(f"{scaler_selector}_{k}" for k, v in params.items())
-=======
         logger({f"{scaler_selector}_{k}": v for k, v in params.items()})
->>>>>>> aceca5aa
 
     if scaler_selector == "robust_scaler":
         return instantiate_robust_scaler(trial, _logger)

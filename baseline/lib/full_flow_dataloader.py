import logging
from pathlib import Path

import pandas as pd
from dotenv import dotenv_values

from lib.data_handling import CustomSpectralPipeline, load_split_data
from lib.norms import Norm1Scaler, Norm3Scaler
from lib.reproduction import major_oxides, masks


def load_full_flow_data():
    """
    Loads the data for the full flow.
    """
    logger = logging.getLogger("train")

    env = dotenv_values()
    comp_data_loc = env.get("COMPOSITION_DATA_PATH")
    dataset_loc = env.get("DATA_PATH")

    if not comp_data_loc:
        print("Please set COMPOSITION_DATA_PATH in .env file")
        exit(1)

    if not dataset_loc:
        print("Please set DATA_PATH in .env file")
        exit(1)

    preformatted_data_path = Path("./data/_preformatted_sm/")
    train_path = preformatted_data_path / "train.csv"
    test_path = preformatted_data_path / "test.csv"

    if (
        not preformatted_data_path.exists()
        or not train_path.exists()
        or not test_path.exists()
    ):
        logger.info("Loading data from location: %s", dataset_loc)
<<<<<<< HEAD
        train_data, test_data = load_split_data(
            str(dataset_loc), split_loc="/home/ubuntu/projects/thesis-chemcam/baseline/train_test_split.csv", average_shots=True
        )
=======
        train_data, test_data = load_split_data(str(dataset_loc), average_shots=True)
>>>>>>> 84a24f80
        logger.info("Data loaded successfully.")

        logger.info("Initializing CustomSpectralPipeline.")
        pipeline = CustomSpectralPipeline(
            masks=masks,
            composition_data_loc=comp_data_loc,
            major_oxides=major_oxides,
        )
        logger.info("Pipeline initialized. Fitting and transforming data.")
        train_processed = pipeline.fit_transform(train_data)
        test_processed = pipeline.fit_transform(test_data)
        logger.info("Data processing complete.")

        preformatted_data_path.mkdir(parents=True, exist_ok=True)

        train_processed.to_csv(train_path, index=False)
        test_processed.to_csv(test_path, index=False)
    else:
        logger.info(
            "Loading preformatted data from location: %s", preformatted_data_path
        )
        train_processed = pd.read_csv(train_path)
        test_processed = pd.read_csv(test_path)

    return train_processed, test_processed


def load_and_scale_data(norm: int):
    """
    Loads the data and scales it using the specified normalization method.
    """
    train_processed, test_processed = load_full_flow_data()

    train_cols = train_processed.columns
    test_cols = test_processed.columns

    scaler = Norm1Scaler() if norm == 1 else Norm3Scaler()
    train = scaler.fit_transform(train_processed)
    test = scaler.fit_transform(test_processed)

    # turn back into dataframe
    train = pd.DataFrame(train, columns=train_cols)
    test = pd.DataFrame(test, columns=test_cols)

    return train, test


def load_train_test_data(norm: int, drop_cols: list = ["ID", "Sample Name"]):
    """
    Loads the train and test data and returns the X and y values.
    """
    train, test = load_and_scale_data(norm)

    # Converting train set
    X_train = train.drop(columns=drop_cols)
    y_train = train[major_oxides]

    # Converting test set
    X_test = test.drop(columns=drop_cols)
    y_test = test[major_oxides]

    return X_train, y_train, X_test, y_test<|MERGE_RESOLUTION|>--- conflicted
+++ resolved
@@ -37,13 +37,7 @@
         or not test_path.exists()
     ):
         logger.info("Loading data from location: %s", dataset_loc)
-<<<<<<< HEAD
-        train_data, test_data = load_split_data(
-            str(dataset_loc), split_loc="/home/ubuntu/projects/thesis-chemcam/baseline/train_test_split.csv", average_shots=True
-        )
-=======
         train_data, test_data = load_split_data(str(dataset_loc), average_shots=True)
->>>>>>> 84a24f80
         logger.info("Data loaded successfully.")
 
         logger.info("Initializing CustomSpectralPipeline.")

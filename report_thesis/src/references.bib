--- conflicted
+++ resolved
@@ -467,8 +467,6 @@
 	abstract = {A new regression technique based on Vapnik's concept of support vectors is introduced. We compare support vector regression (SVR) with a committee regression technique (bagging) based on regression trees and ridge regression done in feature space. On the basis of these experiments, it is expected that SVR will have advantages in high dimensionality space because SVR optimization does not depend on the dimensionality of the input space.},
 	language = {en},
 	author = {Drucker, Harris and Burges, Christopher J C and Kaufman, Linda and Smola, Alex J and Vapnik, Vladimir},
-<<<<<<< HEAD
-	file = {Drucker et al. - Support Vector Regression Machines.pdf:C\:\\Users\\Patrick\\Zotero\\storage\\RZEXUIXV\\Drucker et al. - Support Vector Regression Machines.pdf:application/pdf},
 }
 
 @article{gradientLossFunction,
@@ -480,9 +478,6 @@
 volume = {29},
 journal = {The Annals of Statistics},
 doi = {10.1214/aos/1013203451}
-=======
-}
-
 @article{YeoJohnson,
 abstract = {We introduce a new power transformation family which is well defined on the whole real line and which is appropriate for reducing skewness and to approximate normality. It has properties similar to those of the Box-Cox transformation for positive variables. The large-sample properties of the transformation are investigated in the contect of a single random sample.},
 author = {Yeo, InKwon and Johnson, Richard A.},
@@ -566,5 +561,4 @@
     isbn = {9780262256933},
     doi = {10.7551/mitpress/4175.001.0001},
     url = {https://doi.org/10.7551/mitpress/4175.001.0001},
->>>>>>> 028a08e0
 }
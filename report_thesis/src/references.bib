--- conflicted
+++ resolved
@@ -617,7 +617,6 @@
   annotation = {OCLC: 1417057084}
 }
 
-<<<<<<< HEAD
 @article{shi_svr_libs_2015,
 	title = {Quantitative analysis of sedimentary rocks using laser-induced breakdown spectroscopy: comparison of support vector regression and partial least squares regression chemometric methods},
 	volume = {30},
@@ -633,7 +632,7 @@
 	author = {Shi, Qi and Niu, Guanghui and Lin, Qingyu and Xu, Tao and Li, Fengjun and Duan, Yixiang},
 	year = {2015},
 	pages = {2384--2393},
-=======
+
 @article{el_haddad_ann_2013,
 	title = {Artificial neural network for on-site quantitative analysis of soils using laser induced breakdown spectroscopy},
 	volume = {79-80},
@@ -648,5 +647,4 @@
 	year = {2013},
 	keywords = {Artificial neural network, Laser-induced breakdown spectroscopy (LIBS), Quantitative analysis, Soil},
 	pages = {51--57},
->>>>>>> 56554405
 }
--- conflicted
+++ resolved
@@ -617,7 +617,7 @@
   annotation = {OCLC: 1417057084}
 }
 
-<<<<<<< HEAD
+
 @article{smola_svr_tutorial_2004,
 	title = {A tutorial on support vector regression},
 	volume = {14},
@@ -634,7 +634,7 @@
 	year = {2004},
 	keywords = {machine learning, regression estimation, support vector machines},
 	pages = {199--222},
-=======
+
 @article{shi_svr_libs_2015,
 	title = {Quantitative analysis of sedimentary rocks using laser-induced breakdown spectroscopy: comparison of support vector regression and partial least squares regression chemometric methods},
 	volume = {30},
@@ -665,5 +665,4 @@
 	year = {2013},
 	keywords = {Artificial neural network, Laser-induced breakdown spectroscopy (LIBS), Quantitative analysis, Soil},
 	pages = {51--57},
->>>>>>> ad07585c
 }
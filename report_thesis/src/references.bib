--- conflicted
+++ resolved
@@ -596,7 +596,6 @@
 	annote = {Comment: Accepted for ICML 2020},
 }
 
-<<<<<<< HEAD
 @article{pls_non_normal_data,
 author = {Goodhue, Dale and Lewis, William and Thompson, Ron},
 year = {2012},
@@ -723,7 +722,6 @@
   accepted = {29 December 2021},
   published = {17 January 2022},
   issue_date = {June 2022}
-=======
 @book{hastie_elements,
   title = {The Elements of Statistical Learning: Data Mining, Inference, and Prediction},
   author = {Trevor Hastie and Robert Tibshirani and Jerome Friedman},
@@ -794,5 +792,4 @@
 	year = {2013},
 	keywords = {Artificial neural network, Laser-induced breakdown spectroscopy (LIBS), Quantitative analysis, Soil},
 	pages = {51--57},
->>>>>>> 67e9f5a8
 }
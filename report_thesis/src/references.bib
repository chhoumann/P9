@article{p9_paper,
  title  = {Identifying Limitations in the {ChemCam} Multivariate Oxide Composition Model for Elemental Quantification in Martian Geological Samples},
  author = {Houmann, Christian Bager Bach and Østergaard, Patrick Frostholm and Hostrup, Ivik Lau Dalgas},
  date   = {2024-01-31},
  url    = {https://vbn-aau-dk.zorac.aub.aau.dk/ws/files/659161040/p9_report_31_01_24.pdf},
  langid = {english}
}

@article{andersonImprovedAccuracyQuantitative2017,
  title        = {Improved Accuracy in Quantitative Laser-Induced Breakdown Spectroscopy Using Sub-Models},
  author       = {Anderson, Ryan B. and Clegg, Samuel M. and Frydenvang, Jens and Wiens, Roger C. and McLennan, Scott and Morris, Richard V. and Ehlmann, Bethany and Dyar, M. Darby},
  date         = {2017-03-01},
  journaltitle = {Spectrochimica Acta Part B: Atomic Spectroscopy},
  shortjournal = {Spectrochimica Acta Part B: Atomic Spectroscopy},
  volume       = {129},
  pages        = {49--57},
  issn         = {0584-8547},
  doi          = {10.1016/j.sab.2016.12.002},
  url          = {https://www.sciencedirect.com/science/article/pii/S0584854716303925},
  urldate      = {2023-02-11},
  abstract     = {Accurate quantitative analysis of diverse geologic materials is one of the primary challenges faced by the laser-induced breakdown spectroscopy (LIBS)-based ChemCam instrument on the Mars Science Laboratory (MSL) rover. The SuperCam instrument on the Mars 2020 rover, as well as other LIBS instruments developed for geochemical analysis on Earth or other planets, will face the same challenge. Consequently, part of the ChemCam science team has focused on the development of improved multivariate analysis calibrations methods. Developing a single regression model capable of accurately determining the composition of very different target materials is difficult because the response of an element's emission lines in LIBS spectra can vary with the concentration of other elements. We demonstrate a conceptually simple “sub-model” method for improving the accuracy of quantitative LIBS analysis of diverse target materials. The method is based on training several regression models on sets of targets with limited composition ranges and then “blending” these “sub-models” into a single final result. Tests of the sub-model method show improvement in test set root mean squared error of prediction (RMSEP) for almost all cases. The sub-model method, using partial least squares (PLS) regression, is being used as part of the current ChemCam quantitative calibration, but the sub-model method is applicable to any multivariate regression method and may yield similar improvements.},
  langid       = {english}
}

@article{cleggRecalibrationMarsScience2017,
  title        = {Recalibration of the {{Mars Science Laboratory ChemCam}} Instrument with an Expanded Geochemical Database},
  author       = {Clegg, Samuel M. and Wiens, Roger C. and Anderson, Ryan and Forni, Olivier and Frydenvang, Jens and Lasue, Jeremie and Cousin, Agnes and Payré, Valérie and Boucher, Tommy and Dyar, M. Darby and McLennan, Scott M. and Morris, Richard V. and Graff, Trevor G. and Mertzman, Stanley A. and Ehlmann, Bethany L. and Belgacem, Ines and Newsom, Horton and Clark, Ben C. and Melikechi, Noureddine and Mezzacappa, Alissa and McInroy, Rhonda E. and Martinez, Ronald and Gasda, Patrick and Gasnault, Olivier and Maurice, Sylvestre},
  date         = {2017-03-01},
  journaltitle = {Spectrochimica Acta Part B: Atomic Spectroscopy},
  shortjournal = {Spectrochimica Acta Part B: Atomic Spectroscopy},
  volume       = {129},
  pages        = {64--85},
  issn         = {0584-8547},
  doi          = {10.1016/j.sab.2016.12.003},
  url          = {https://www.sciencedirect.com/science/article/pii/S0584854716303913},
  urldate      = {2023-02-11},
  abstract     = {The ChemCam Laser-Induced Breakdown Spectroscopy (LIBS) instrument onboard the Mars Science Laboratory (MSL) rover Curiosity has obtained {$>$}300,000 spectra of rock and soil analysis targets since landing at Gale Crater in 2012, and the spectra represent perhaps the largest publicly-available LIBS datasets. The compositions of the major elements, reported as oxides (SiO2, TiO2, Al2O3, FeOT, MgO, CaO, Na2O, K2O), have been re-calibrated using a laboratory LIBS instrument, Mars-like atmospheric conditions, and a much larger set of standards (408) that span a wider compositional range than previously employed. The new calibration uses a combination of partial least squares (PLS1) and Independent Component Analysis (ICA) algorithms, together with a calibration transfer matrix to minimize differences between the conditions under which the standards were analyzed in the laboratory and the conditions on Mars. While the previous model provided good results in the compositional range near the average Mars surface composition, the new model fits the extreme compositions far better. Examples are given for plagioclase feldspars, where silicon was significantly over-estimated by the previous model, and for calcium-sulfate veins, where silicon compositions near zero were inaccurate. The uncertainties of major element abundances are described as a function of the abundances, and are overall significantly lower than the previous model, enabling important new geochemical interpretations of the data.},
  langid       = {english}
}

@article{andersonPostlandingMajorElement2022,
  title        = {Post-Landing Major Element Quantification Using {{SuperCam}} Laser Induced Breakdown Spectroscopy},
  author       = {Anderson, Ryan B. and Forni, Olivier and Cousin, Agnes and Wiens, Roger C. and Clegg, Samuel M. and Frydenvang, Jens and Gabriel, Travis S. J. and Ollila, Ann and Schröder, Susanne and Beyssac, Olivier and Gibbons, Erin and Vogt, David S. and Clavé, Elise and Manrique, Jose-Antonio and Legett, Carey and Pilleri, Paolo and Newell, Raymond T. and Sarrao, Joseph and Maurice, Sylvestre and Arana, Gorka and Benzerara, Karim and Bernardi, Pernelle and Bernard, Sylvain and Bousquet, Bruno and Brown, Adrian J. and Alvarez-Llamas, César and Chide, Baptiste and Cloutis, Edward and Comellas, Jade and Connell, Stephanie and Dehouck, Erwin and Delapp, Dorothea M. and Essunfeld, Ari and Fabre, Cecile and Fouchet, Thierry and Garcia-Florentino, Cristina and García-Gómez, Laura and Gasda, Patrick and Gasnault, Olivier and Hausrath, Elisabeth M. and Lanza, Nina L. and Laserna, Javier and Lasue, Jeremie and Lopez, Guillermo and Madariaga, Juan Manuel and Mandon, Lucia and Mangold, Nicolas and Meslin, Pierre-Yves and Nelson, Anthony E. and Newsom, Horton and Reyes-Newell, Adriana L. and Robinson, Scott and Rull, Fernando and Sharma, Shiv and Simon, Justin I. and Sobron, Pablo and Fernandez, Imanol Torre and Udry, Arya and Venhaus, Dawn and McLennan, Scott M. and Morris, Richard V. and Ehlmann, Bethany},
  date         = {2022-02-01},
  journaltitle = {Spectrochimica Acta Part B: Atomic Spectroscopy},
  shortjournal = {Spectrochimica Acta Part B: Atomic Spectroscopy},
  volume       = {188},
  pages        = {106347},
  issn         = {0584-8547},
  doi          = {10.1016/j.sab.2021.106347},
  url          = {https://www.sciencedirect.com/science/article/pii/S0584854721003049},
  urldate      = {2023-05-15},
  abstract     = {The SuperCam instrument on the Perseverance Mars 2020 rover uses a pulsed 1064~nm laser to ablate targets at a distance and conduct laser induced breakdown spectroscopy (LIBS) by analyzing the light from the resulting plasma. SuperCam LIBS spectra are preprocessed to remove ambient light, noise, and the continuum signal present in LIBS observations. Prior to quantification, spectra are masked to remove noisier spectrometer regions and spectra are normalized to minimize signal fluctuations and effects of target distance. In some cases, the spectra are also standardized or binned prior to quantification. To determine quantitative elemental compositions of diverse geologic materials at Jezero crater, Mars, we use a suite of 1198 laboratory spectra of 334 well-characterized reference samples. The samples were selected to span a wide range of compositions and include typical silicate rocks, pure minerals (e.g., silicates, sulfates, carbonates, oxides), more unusual compositions (e.g., Mn ore and sodalite), and replicates of the sintered SuperCam calibration targets (SCCTs) onboard the rover. For each major element (SiO2, TiO2, Al2O3, FeOT, MgO, CaO, Na2O, K2O), the database was subdivided into five “folds” with similar distributions of the element of interest. One fold was held out as an independent test set, and the remaining four folds were used to optimize multivariate regression models relating the spectrum to the composition. We considered a variety of models, and selected several for further investigation for each element, based primarily on the root mean squared error of prediction (RMSEP) on the test set, when analyzed at 3~m. In cases with several models of comparable performance at 3~m, we incorporated the SCCT performance at different distances to choose the preferred model. Shortly after landing on Mars and collecting initial spectra of geologic targets, we selected one model per element. Subsequently, with additional data from geologic targets, some models were revised to ensure results that are more consistent with geochemical constraints. The calibration discussed here is a snapshot of an ongoing effort to deliver the most accurate chemical compositions with SuperCam LIBS.},
  langid       = {english}
}

@article{wiensChemcam2012,
  title        = {The {ChemCam} Instrument Suite on the Mars Science Laboratory ({MSL}) Rover: Body Unit and Combined System Tests},
  volume       = {170},
  issn         = {1572-9672},
  url          = {https://doi.org/10.1007/s11214-012-9902-4},
  doi          = {10.1007/s11214-012-9902-4},
  shorttitle   = {The {ChemCam} Instrument Suite on the Mars Science Laboratory ({MSL}) Rover},
  abstract     = {The {ChemCam} instrument suite on the Mars Science Laboratory ({MSL}) rover Curiosity provides remote compositional information using the first laser-induced breakdown spectrometer ({LIBS}) on a planetary mission, and provides sample texture and morphology data using a remote micro-imager ({RMI}). Overall, {ChemCam} supports {MSL} with five capabilities: remote classification of rock and soil characteristics; quantitative elemental compositions including light elements like hydrogen and some elements to which {LIBS} is uniquely sensitive (e.g., Li, Be, Rb, Sr, Ba); remote removal of surface dust and depth profiling through surface coatings; context imaging; and passive spectroscopy over the 240–905 nm range. {ChemCam} is built in two sections: The mast unit, consisting of a laser, telescope, {RMI}, and associated electronics, resides on the rover’s mast, and is described in a companion paper. {ChemCam}’s body unit, which is mounted in the body of the rover, comprises an optical demultiplexer, three spectrometers, detectors, their coolers, and associated electronics and data handling logic. Additional instrument components include a 6 m optical fiber which transfers the {LIBS} light from the telescope to the body unit, and a set of onboard calibration targets. {ChemCam} was integrated and tested at Los Alamos National Laboratory where it also underwent {LIBS} calibration with 69 geological standards prior to integration with the rover. Post-integration testing used coordinated mast and instrument commands, including {LIBS} line scans on rock targets during system-level thermal-vacuum tests. In this paper we describe the body unit, optical fiber, and calibration targets, and the assembly, testing, and verification of the instrument prior to launch.},
  pages        = {167--227},
  number       = {1},
  journaltitle = {Space Science Reviews},
  shortjournal = {Space Sci Rev},
  author       = {Wiens, Roger C. and Maurice, Sylvestre and Barraclough, Bruce and Saccoccio, Muriel and Barkley, Walter C. and Bell, James F. and Bender, Steve and Bernardin, John and Blaney, Diana and Blank, Jennifer and Bouyé, Marc and Bridges, Nathan and Bultman, Nathan and Caïs, Phillippe and Clanton, Robert C. and Clark, Benton and Clegg, Samuel and Cousin, Agnes and Cremers, David and Cros, Alain and {DeFlores}, Lauren and Delapp, Dorothea and Dingler, Robert and D’Uston, Claude and Darby Dyar, M. and Elliott, Tom and Enemark, Don and Fabre, Cecile and Flores, Mike and Forni, Olivier and Gasnault, Olivier and Hale, Thomas and Hays, Charles and Herkenhoff, Ken and Kan, Ed and Kirkland, Laurel and Kouach, Driss and Landis, David and Langevin, Yves and Lanza, Nina and {LaRocca}, Frank and Lasue, Jeremie and Latino, Joseph and Limonadi, Daniel and Lindensmith, Chris and Little, Cynthia and Mangold, Nicolas and Manhes, Gerard and Mauchien, Patrick and {McKay}, Christopher and Miller, Ed and Mooney, Joe and Morris, Richard V. and Morrison, Leland and Nelson, Tony and Newsom, Horton and Ollila, Ann and Ott, Melanie and Pares, Laurent and Perez, René and Poitrasson, Franck and Provost, Cheryl and Reiter, Joseph W. and Roberts, Tom and Romero, Frank and Sautter, Violaine and Salazar, Steven and Simmonds, John J. and Stiglich, Ralph and Storms, Steven and Striebig, Nicolas and Thocaven, Jean-Jacques and Trujillo, Tanner and Ulibarri, Mike and Vaniman, David and Warner, Noah and Waterbury, Rob and Whitaker, Robert and Witt, James and Wong-Swanson, Belinda},
  urldate      = {2023-10-03},
  date         = {2012-09-01},
  langid       = {english},
  keywords     = {{ChemCam}, Curiosity, Gale Crater, Laser induced breakdown spectroscopy, Laser plasma, {LIBS}, Mars, Mars Science Laboratory, {MSL}, {RMI}}
}

@article{song_DF-K-ELM,
  title        = {Incorporating domain knowledge into machine learning for laser-induced breakdown spectroscopy quantification},
  volume       = {195},
  issn         = {0584-8547},
  url          = {https://www.sciencedirect.com/science/article/pii/S0584854722001343},
  doi          = {10.1016/j.sab.2022.106490},
  abstract     = {During the last decade, various machine learning methods have been applied to improve the accuracy of quantitative analysis in laser-induced breakdown spectroscopy ({LIBS}) by modelling the complex relationship between spectral intensity and analyte concentration. However, machine learning methods tend to have high model complexity and are difficult to interpret their predictions. Moreover, their decision-making mechanisms rarely consider the physical principles behind quantitative analysis, resulting in a reduction of {LIBS} quantification accuracy and a question of trust in the quantification results. This work investigates the feasibility of incorporating domain knowledge into machine learning to improve {LIBS} quantification performance. A new regression method based on dominant factor and kernel extreme learning machine is proposed, namely {DF}-K-{ELM}. It uses knowledge-based spectral lines, related to analyte compositions, to construct a linear physical principle based model and adopts K-{ELM} to account for the residuals of the linear model. {DF}-K-{ELM} intuitively explains how knowledge-based spectral lines influence prediction results and improves model interpretability without reducing model complexity. The proposed method, {DF}-K-{ELM}, is tested on 10 regression tasks based on 3 {LIBS} datasets and compared with 6 baseline methods. It achieves the best and second best performance on 4 and 2 tasks, respectively. Moreover, compared to traditional machine learning methods, dominant factor based methods yield higher accuracy in most cases. Such results demonstrate that incorporating domain knowledge into machine learning is a viable approach to improve the performance of {LIBS} quantification.},
  pages        = {106490},
  journaltitle = {Spectrochimica Acta Part B: Atomic Spectroscopy},
  shortjournal = {Spectrochimica Acta Part B: Atomic Spectroscopy},
  author       = {Song, Weiran and Hou, Zongyu and Gu, Weilun and Afgan, Muhammad Sher and Cui, Jiacheng and Wang, Hui and Wang, Yun and Wang, Zhe},
  urldate      = {2024-02-22},
  date         = {2022-09-01},
  keywords     = {Domain knowledge, Interpretable machine learning, Kernel extreme learning machine, Laser-induced breakdown spectroscopy, Quantitative analysis}
}

@article{rezaei_dimensionality_reduction,
  title    = {Using various machine learning algorithms for quantitative analysis in {LIBS} technique},
  abstract = {Laser induced breakdown spectroscopy ({LIBS}) technique is employed for quantitative analysis of aluminum samples by different classical machine learning approaches. A Q-switch Nd:{YAG} laser at fundamental harmonic of 1064 nm is utilized for creation of {LIBS} plasma for prediction of constituent concentrations of the aluminum standard alloys. In current research, concentration prediction is performed by linear approaches of support vector regression ({SVR}), multiple linear regression ({MLR}), principal component analysis ({PCA}) integrated with {MLR} (called {PCA}-{MLR}) and {SVR} (called {PCA}–{SVR}), and as well as nonlinear algorithms of artificial neural network ({ANN}), kernelized support vector regression ({KSVR}), and the integration of traditional principal component analysis with {KSVR} (called {PCA}–{KSVR}), and {ANN} (called {PCA}-{ANN}). Furthermore, dimension reduction is applied on various methodologies by {PCA} algorithm for improving the quantitative analysis. The results presented that the combination of {PCA} with {KSVR} algorithm model had the best efficiency in predictions of the most of elements among other classical machine learning algorithms.},
  author   = {Rezaei, Mohsen and Rezaei, Fatemeh and Karimi, Parvin},
  langid   = {english}
}

@article{yang_laser-induced_2022,
  title        = {Laser-induced breakdown spectroscopy combined with a convolutional neural network: A promising methodology for geochemical sample identification in Tianwen-1 Mars mission},
  volume       = {192},
  issn         = {0584-8547},
  url          = {https://www.sciencedirect.com/science/article/pii/S0584854722000611},
  doi          = {10.1016/j.sab.2022.106417},
  shorttitle   = {Laser-induced breakdown spectroscopy combined with a convolutional neural network},
  abstract     = {As an in-situ and stand-off detection technique, laser-induced breakdown spectroscopy ({LIBS}) can perform efficient geochemical sample identification and classification with chemometrics, and therefore {LIBS} has played a shining role in planetary exploration missions. Unlike in laboratory experiments, the {LIBS} sampling distance in field detection for planetary exploration naturally varies. The considerable spectral differences caused by the varying distance can be a critical challenge for chemometrics model training and testing. In this research, we address this issue by focusing on the construction of a chemometrics model with powerful learning ability rather than the conventional spectral data processing for distance correction. Specifically, we have investigated the performance of a designed deep convolutional neural network ({CNN}) on datasets consisting of multi-distance spectra. More than 18,000 {LIBS} spectra were collected by a duplicate model of the {MarSCoDe} instrument for China's Tianwen-1 Mars mission, at eight different distances ranging from 2.0 m to 5.0 m. These spectra were acquired from 39 geochemical standard samples, which were classified by the deep {CNN}. The competence of the {CNN} is compared with that of four alternative chemometrics, i. e. back-propagation neural network, support vector machine, linear discriminant analysis, and logistic regression. The {CNN} can surpass the other four algorithms in terms of overall prediction accuracy. In addition, we have inspected the dependence of the {CNN} performance on the distance number involved in the training set and the data properties of the testing set. Furthermore, it has been revealed that the {CNN} model can behave even better if an extremely simple distance correction procedure is supplemented. Our results show that {CNN} is an extraordinary chemometrics for material classification on multi-distance spectra datasets, implying that {CNN}-{LIBS} is a promising methodology for geochemical sample identification/classification in Tianwen-1 mission and other future planetary exploration missions, and in even more field detection scenarios with varying sampling distance.},
  pages        = {106417},
  journaltitle = {Spectrochimica Acta Part B: Atomic Spectroscopy},
  shortjournal = {Spectrochimica Acta Part B: Atomic Spectroscopy},
  author       = {Yang, Fan and Li, Lu-Ning and Xu, Wei-Ming and Liu, Xiang-Feng and Cui, Zhi-Cheng and Jia, Liang-Chen and Liu, Yang and Xu, Jun-Hua and Chen, Yu-Wei and Xu, Xue-Sen and Wang, Jian-Yu and Qi, Hai and Shu, Rong},
  urldate      = {2024-02-22},
  date         = {2022-06-01},
  keywords     = {Convolutional neural network, Laser-induced breakdown spectroscopy, {MarSCoDe}, Multi-distance spectra, Sampling distance}
}

@online{marsnasagov_msl,
  title      = {Mars Science Laboratory {\textbar} Missions},
  url        = {https://mars.nasa.gov/mars-exploration/missions/mars-science-laboratory},
  abstract   = {{NASA}'s real-time portal for Mars exploration, featuring the latest news, images, and discoveries from the Red Planet.},
  titleaddon = {{NASA} Mars Exploration},
  author     = {mars.nasa.gov},
  urldate    = {2024-03-12},
  langid     = {english},
  note       = {Last~Accessed: 2024-03-12}
}

@online{marsnasagov_vikings,
  title      = {Viking 1 \& 2 {\textbar} Missions},
  url        = {https://mars.nasa.gov/mars-exploration/missions/viking-1-2},
  abstract   = {{NASA}'s real-time portal for Mars exploration, featuring the latest news, images, and discoveries from the Red Planet.},
  titleaddon = {{NASA} Mars Exploration},
  author     = {mars.nasa.gov},
  urldate    = {2024-01-23},
  langid     = {english},
  note       = {Last~Accessed: 2024-01-23}
}

@online{marsnasagov_observer,
  title      = {Mars Observer {\textbar} Missions},
  url        = {https://mars.nasa.gov/mars-exploration/missions/mars-observer},
  abstract   = {{NASA}'s real-time portal for Mars exploration, featuring the latest news, images, and discoveries from the Red Planet.},
  titleaddon = {{NASA} Mars Exploration},
  author     = {mars.nasa.gov},
  urldate    = {2024-01-23},
  langid     = {english},
  note       = {Last~Accessed: 2024-01-23}
}

@online{marsnasagov_spirit_opportunity,
  title      = {Mars Exploration Rovers {\textbar} Missions},
  url        = {https://mars.nasa.gov/mars-exploration/missions/mars-exploration-rovers},
  abstract   = {{NASA}'s real-time portal for Mars exploration, featuring the latest news, images, and discoveries from the Red Planet.},
  titleaddon = {{NASA} Mars Exploration},
  author     = {mars.nasa.gov},
  urldate    = {2024-01-23},
  langid     = {english}
  note       = {Last~Accessed: 2024-01-23}
}

@article{jeonEffectsFeatureEngineering2024,
  title        = {Effects of Feature Engineering on the Robustness of Laser-Induced Breakdown Spectroscopy for Industrial Steel Classification},
  author       = {Jeon, Gookseon and Keum, Hohyun and Lee, Hyunkeun and Oh, Kyunghwan and Choi, Janghee},
  date         = {2024-02-01},
  journaltitle = {Spectrochimica Acta Part B: Atomic Spectroscopy},
  shortjournal = {Spectrochimica Acta Part B: Atomic Spectroscopy},
  volume       = {212},
  pages        = {106857},
  issn         = {0584-8547},
  doi          = {10.1016/j.sab.2024.106857},
  url          = {https://www.sciencedirect.com/science/article/pii/S0584854724000016},
  urldate      = {2024-02-26},
  abstract     = {Steel is a widely used material. Since steel has different properties and uses depending on the steel type, it is essential to accurately classify the steel types. LIBS is a promising technique for real-time classification due to its advantages such as rapid analysis and feasibility of measurement in air. However, enhancing the robustness of classification models is still challenging in industrial applications. This study investigates the effects of feature engineering on the robustness of laser-induced breakdown spectroscopy (LIBS) for industrial steel classification. To make LIBS applicable to the steel industry, a remote LIBS system was developed. The LIBS system was utilized to classify the six representative types of steel. To evaluate the performance of the LIBS system, the measurements were reproduced, with the same sample, at seven different laser energies. The robustness of the LIBS system was investigated by conducting experiments using various feature-engineering and learning-based algorithms on the LIBS data, with test datasets having laser energies different from those of the training datasets. The results indicate that the LIBS signal intensity ratio as the input data leads to a more robust classification model than using principal components or random forest-based datasets. In addition, the intensity ratios with similar upper-state energies were found to be more suitable input data for steel classification. These findings demonstrate the potential of the LIBS system for the highly accurate and robust classification of industrial-grade steel.}
}

@article{fontanaLaserInducedBreakdown2023,
  title        = {Laser {{Induced Breakdown Spectroscopy}} ({{LIBS}}) for Whole Rock Geochemistry},
  author       = {Fontana, Fernando F. and family=Hoek, given=Ben, prefix=van der, useprefix=true and Tassios, Steven and Tiddy, Caroline and Stromberg, Jessica and Francis, Neil and Uvarova, Yulia A. and Lancaster, David G.},
  date         = {2023-03-01},
  journaltitle = {Journal of Geochemical Exploration},
  shortjournal = {Journal of Geochemical Exploration},
  volume       = {246},
  pages        = {107160},
  issn         = {0375-6742},
  doi          = {10.1016/j.gexplo.2023.107160},
  url          = {https://www.sciencedirect.com/science/article/pii/S0375674223000079},
  urldate      = {2024-02-26},
  abstract     = {To meet the ever-increasing global demand for metals, new mineral deposits need to be discovered. However, as the exploration frontier progressively moves towards deeper buried prospective areas, sampling is becoming costlier and deposit discovery rates are in decline. New technologies and analytical procedures able to deliver fast, reliable, and cheaper samples, analysis, and data, compared to current procedures are therefore, crucial in decreasing the risk of exploration targeting and can represent a step change in mineral exploration. In this study we demonstrate how to emulate laboratory whole-rock geochemical data for major elements (Al, Ca, Fe, K, Mg, Na, Si, and Ti) by averaging LIBS spot analyses performed over single, 1-mm spaced transects, that imitate downhole trajectories, along \textasciitilde 1-meter length drill core intervals for chemically, texturally, and mineralogically diverse rocks. Data was collected using a benchtop prototype LIBS instrument that could be reconfigured to fit within a ≥ 75~mm diameter drill hole. The prototype comprises a customised 8~ns pulsed 532~nm Nd:YAG laser with maximum pulse energy of 40~mJ at 5~Hz; two high-resolution spectrometers that together cover a spectral range from 190 to 830~nm, hence allowing all elements to be analysed; a motorised stage; and optics. Estimated LIBS geochemistry shows strong correlations with laboratory whole rock geochemistry for the selected major elements, particularly for Si, Al, and Na, and to a lesser extent K, although the LIBS estimation can breakdown for elements found in low concentrations (e.g., 0.06~wt\%). Factors including the variability in mineralogy and element deportment, or roughness of the analysed surface can result in under- or over-estimation in LIBS whole rock geochemistry. In addition, for more efficient data collection processes, investigations of the optimal number of LIBs spot analysis showed that optimal \textasciitilde 30 to \textasciitilde 560 spot analyses per meter are required to emulate whole rock geochemistry (e.g., 1~\% error and 95~\% confidence). The strongest influence on the optimal number of LIBS analysis required for estimation of whole rock geochemistry is the range of element concentration and to a lesser extent the number of minerals that host an element as well as grain size. The results of this study show promise in development of strategies for rapid whole rock geochemical analysis down a drill hole.}
}

@article{sunMachineLearningTransfer2021,
  title        = {From Machine Learning to Transfer Learning in Laser-Induced Breakdown Spectroscopy Analysis of Rocks for {{Mars}} Exploration},
  author       = {Sun, Chen and Xu, Weijie and Tan, Yongqi and Zhang, Yuqing and Yue, Zengqi and Zou, Long and Shabbir, Sahar and Wu, Mengting and Chen, Fengye and Yu, Jin},
  date         = {2021-11-01},
  journaltitle = {Scientific Reports},
  shortjournal = {Sci Rep},
  volume       = {11},
  number       = {1},
  pages        = {21379},
  publisher    = {{Nature Publishing Group}},
  issn         = {2045-2322},
  doi          = {10.1038/s41598-021-00647-2},
  url          = {https://www.nature.com/articles/s41598-021-00647-2},
  urldate      = {2023-09-26},
  abstract     = {With the ChemCam instrument, laser-induced breakdown spectroscopy (LIBS) has successively contributed to Mars exploration by determining the elemental compositions of soils, crusts, and rocks. The American Perseverance rover and the Chinese Zhurong rover respectively landed on Mars on February 18 and May 15, 2021, further increase the number of LIBS instruments on Mars. Such an unprecedented situation requires a reinforced research effort on the methods of LIBS spectral data analysis. Although the matrix effects correspond to a general issue in LIBS, they become accentuated in the case of rock analysis for Mars exploration, because of the large variation of rock compositions leading to the chemical matrix effect, and the difference in surface physical properties between laboratory standards (in pressed powder pellet, glass or ceramic) used to establish calibration models and natural rocks encountered on Mars, leading to the physical matrix effect. The chemical matrix effect has been tackled in the ChemCam project with large sets of laboratory standards offering a good representation of various compositions of Mars rocks. The present work more specifically deals with the physical matrix effect which is still lacking a satisfactory solution. The approach consists in introducing transfer learning in LIBS data treatment. For the specific application of total alkali-silica (TAS) classification of rocks (either with a polished surface or in the raw state), the results show a significant improvement in the ability to predict of pellet-based models when trained together with suitable information from rocks in a procedure of transfer learning. The correct TAS classification rate increases from 25\% for polished rocks and 33.3\% for raw rocks with a machine learning model, to 83.3\% with a transfer learning model for both types of rock samples.},
  issue        = {1},
  langid       = {english}
}

@article{wangDeterminationElementalComposition2023,
  title        = {Determination of {{Elemental Composition}} and {{Content}} in {{Stream Sediments}} by {{Laser-Induced Breakdown Spectroscopy}}},
  author       = {Wang, H. and Yan, X. and Xin, Y. and Fang, P. and Wang, Y. and Liu, S. and Jia, J. and Zhang, L. and Wan, X.},
  date         = {2023},
  journaltitle = {Chemosensors},
  volume       = {11},
  number       = {7},
  issn         = {2227-9040},
  doi          = {10.3390/chemosensors11070377},
  abstract     = {The stream sediment (SS) records evolution information of the water system structure and sedimentary environment in specific regions during different geological periods, which is of great significance for studying the ancient planetary environment and the law of water system changes. Based on the SS of different geographical environments on Earth, remote laser-induced breakdown spectroscopy (remote-LIBS) technology combined with the multidimensional scaling-back propagation neural network (MDS-BPNN) algorithm was used to conduct an in-depth analysis of remote qualitative and quantitative detection of the elemental composition and content of SS. The results show that the detection system based on remote LIBS combined with an artificial neural network algorithm can achieve an ideal quantitative analysis of major and trace elements. The coefficients of determination (R2) of the test set for major elements is greater than 0.9996, and the root mean square error (RMSE) is less than 0.7325. The coefficients of determination (R2) of the test set for trace elements is greater than 0.9837, and the root mean square error is less than 42.21. In addition, for the application scenario of exploring extraterrestrial life, biominerals represented by stromatolite phosphorite (SP) are easy to form sand and enter into SS under weathering. Therefore, this paper discusses the feasibility of using remote-LIBS technology to detect and identify such minerals under the disappearance of SPs’ macro- and micro-characteristics. From our research, we can find that remote-LIBS technology is the preferred candidate for discovering dust-covered biominerals. In geological environments rich in water system sedimentary rocks, such as Mars’ ancient riverbeds, LIBS technology is crucial for deciphering the “life signals” hidden in the Martian sand. © 2023 by the authors.},
  langid       = {english}
}

@article{leporeQuantitativePredictionAccuracies2022a,
  title        = {Quantitative Prediction Accuracies Derived from Laser-Induced Breakdown Spectra Using Optimized Multivariate Submodels},
  author       = {Lepore, Kate H. and Ytsma, Caroline R. and Dyar, M. Darby},
  date         = {2022-05-01},
  journaltitle = {Spectrochimica Acta Part B: Atomic Spectroscopy},
  shortjournal = {Spectrochimica Acta Part B: Atomic Spectroscopy},
  volume       = {191},
  pages        = {106408},
  issn         = {0584-8547},
  doi          = {10.1016/j.sab.2022.106408},
  url          = {https://www.sciencedirect.com/science/article/pii/S0584854722000520},
  urldate      = {2024-02-26},
  abstract     = {The accuracy of laser-induced breakdown spectroscopy (LIBS) methods for analyzing geological samples is improved when calibration standards and unknown targets are compositionally similar. A recent study suggests that customized submodels can be used to optimize calibration datasets to achieve more accurate predictions [1]. In practice, this is difficult to implement because the errors inherent in the methods used for sorting unknown targets by composition may affect how successfully this matching can occur. Moreover, creation of submodels intrinsically reduces the size of the dataset on which the model is trained, which has been shown to reduce prediction accuracy. This paper uses LIBS spectra of 2990 unique rock powder standards to compare the accuracy of 1) submodels generated for each element over its geochemical range, 2) submodels created using SiO2 content only, 3) submodels created using the ratio of Si(II)/Si(I) emission lines to group spectra by a proxy for approximate plasma temperature, and 4) models created using all data. Results indicate that prediction accuracies are not always improved by creating submodels because subdividing a dataset to optimize calibrations will always result in a smaller database available for each submodel, and the reduced training set size negatively affects accuracy. Customized LIBS standards for specific applications might overcome this problem in cases where the matrix is similar and the expected concentration range is known. But in a majority of geochemical applications, submodel approaches are only useful in improving prediction accuracies when the initial database is itself extensive enough to support large, robust submodel calibration suites.}
}

@article{kepesImprovingLaserinducedBreakdown2022,
  title        = {Improving Laser-Induced Breakdown Spectroscopy Regression Models via Transfer Learning},
  author       = {Kepes, Erik and Vrabel, Jakub and Pořízka, Pavel and Kaiser, Jozef},
  date         = {2022-01-01},
  journaltitle = {Journal of Analytical Atomic Spectrometry},
  shortjournal = {Journal of Analytical Atomic Spectrometry},
  volume       = {37},
  doi          = {10.1039/D2JA00180B},
  abstract     = {Laser-induced breakdown spectroscopy (LIBS) is a well-established analytical tool with relevance in extra-terrestrial exploration. Despite considerable efforts towards the development of calibration-free LIBS approaches, these are currently outperformed by calibration-based...}
}

@article{ferreiraComprehensiveComparisonLinear2022,
  title        = {Comprehensive Comparison of Linear and Non-Linear Methodologies for Lithium Quantification in Geological Samples Using {{LIBS}}},
  author       = {Ferreira, Miguel F. S. and Capela, Diana and Silva, Nuno A. and Gonçalves, Filipe and Lima, Alexandre and Guimarães, Diana and Jorge, Pedro A. S.},
  date         = {2022-09-01},
  journaltitle = {Spectrochimica Acta Part B: Atomic Spectroscopy},
  shortjournal = {Spectrochimica Acta Part B: Atomic Spectroscopy},
  volume       = {195},
  pages        = {106504},
  issn         = {0584-8547},
  doi          = {10.1016/j.sab.2022.106504},
  url          = {https://www.sciencedirect.com/science/article/pii/S0584854722001483},
  urldate      = {2024-02-26},
  abstract     = {Laser-induced breakdown spectroscopy allows fast chemical analysis of light elements without significant sample preparation, turning it into a promising technique for on-site mining operations. Still, the performance for quantification purposes remains its major caveat, obstructing a broader application of the technique. In this work, we present an extensive comparison of the performances of distinct algorithms for quantification of Lithium in a mining prospection stage, using spectra acquired with both a commercial handheld device and a laboratory prototype. Covering both linear and non-linear methodologies, the results show that, when covering a wide range of concentrations typical on a mining operation, non-linear methodologies manage to achieve errors compatible with a semi-quantitative performance, offering performances better than those obtained with linear methods, which are more affected by saturation and matrix effects. The findings enclosed offer support for future applications in the field and may possibly be generalized for other elements of interest in similar mining environments.}
}

@article{liuComparisonQuantitativeAnalysis2022,
  title        = {Comparison on {{Quantitative Analysis}} of {{Olivine Using MarSCoDe Laser-Induced Breakdown Spectroscopy}} in a {{Simulated Martian Atmosphere}}},
  author       = {Liu, Xiangfeng and Xu, Weiming and Li, Luning and Xu, Xuesen and Qi, Hai and Zhang, Zhenqiang and Yang, Fan and Yan, Zhixin and Liu, Chongfei and Yuan, Rujun and Wan, Xiong and Shu, Rong},
  date         = {2022-01},
  journaltitle = {Remote Sensing},
  volume       = {14},
  number       = {21},
  pages        = {5612},
  publisher    = {{Multidisciplinary Digital Publishing Institute}},
  issn         = {2072-4292},
  doi          = {10.3390/rs14215612},
  url          = {https://www.mdpi.com/2072-4292/14/21/5612},
  urldate      = {2024-02-26},
  abstract     = {A Mars Surface Composition Detector (MarSCoDe) instrument mounted on Zhurong rover of Tianwen-1, adopts Laser-Induced Breakdown Spectroscopy (LIBS), with no sample preparation or dust and coatings ablation required, to conduct rapid multi-elemental analysis and characterization of minerals, rocks and soils on the surface of Mars. To test the capability of MarSCoDe LIBS measurement and quantitative analysis, some methods of multivariate analysis on olivine samples with gradient concentrations were inspected based on the spectra acquired in a Mars-simulated environment before the rover launch in 2020. Firstly, LIBS spectra need preprocessing, including background subtraction, random signal denoising, continuum baseline removal, spectral drift correction and wavelength calibration, radiation calibration, and multi-channel spectra subset merging. Then, the quantitative analysis with univariate linear regression (ULR) and multivariate linear regression (MLR) are performed on the characteristic lines, while principal component regression (PCR), partial least square regression (PLSR), ridge, least-absolute-shrinkage-and-selection-operator (LASSO) and elastic net, and nonlinear analysis with back-propagation (BP) are conducted on the entire spectral information. Finally, the performance on the quantitative olivine analyzed by MarSCoDe LIBS is compared with the mean spectrum and all spectra for each sample and evaluated by some statistical indicators. The results show that: (1) the calibration curve of ULR constructed by the characteristic line of magnesium and iron indicates the linear relationship between the spectral signal and the element concentration, and the limits of detection of forsterite and fayalite is 0.9943 and 2.0536 (c\%) analyzed by mean spectra, and 2.3354 and 3.8883 (c\%) analyzed by all spectra; (2) the R2 value on the calibration and validation of all the methods is close to 1, and the predicted concentration estimated by these calibration models is close to the true concentration; (3) the shrinkage or regularization technique of ridge, LASSO and elastic net perform better than the ULR and MLR, except for ridge overfitting on the testing sample; the best results can be obtained by the dimension reduction technique of PCR and PLSR, especially with PLSR; and BP is more applicable for the sample measured with larger spectral dataset.},
  issue        = {21},
  langid       = {english}
}

@article{yangConvolutionalNeuralNetwork2022,
  title        = {Convolutional {{Neural Network Chemometrics}} for {{Rock Identification Based}} on {{Laser-Induced Breakdown Spectroscopy Data}} in {{Tianwen-1 Pre-Flight Experiments}}},
  author       = {Yang, Fan and Xu, Weiming and Cui, Zhicheng and Liu, Xiangfeng and Xu, Xuesen and Jia, Liangchen and Chen, Yuwei and Shu, Rong and Li, Luning},
  date         = {2022-01},
  journaltitle = {Remote Sensing},
  volume       = {14},
  number       = {21},
  pages        = {5343},
  publisher    = {{Multidisciplinary Digital Publishing Institute}},
  issn         = {2072-4292},
  doi          = {10.3390/rs14215343},
  url          = {https://www.mdpi.com/2072-4292/14/21/5343},
  urldate      = {2024-02-26},
  abstract     = {Laser-induced breakdown spectroscopy (LIBS) coupled with chemometrics is an efficient method for rock identification and classification, which has considerable potential in planetary geology. A great challenge facing the LIBS community is the difficulty to accurately discriminate rocks with close chemical compositions. A convolutional neural network (CNN) model has been designed in this study to identify twelve types of rock, among which some rocks have similar compositions. Both the training set and the testing set are constructed based on the LIBS spectra acquired by Mars Surface Composition Detector (MarSCoDe) for China’s Tianwen-1 Mars exploration mission. All the spectra were collected from dedicated rock pellet samples, which were placed in a simulated Martian atmospheric environment. The classification performance of the CNN has been compared with that of three alternative machine learning algorithms, i.e., logistic regression (LR), support vector machine (SVM), and linear discriminant analysis (LDA). Among the four methods, it is on the CNN model that the highest classification correct rate has been obtained, as assessed by precision score, recall score, and the harmonic mean of precision and recall. Furthermore, the classification accuracy is inspected more quantitatively via Brier score, and the CNN is still the best performing model. The results demonstrate that the CNN-based chemometrics are an efficient tool for rock identification with LIBS spectra collected in a simulated Martian environment. Despite the relatively small sample set, this study implies that CNN-supported LIBS classification is a promising analytical technique for Tianwen-1 Mars mission and more planetary explorations in the future.},
  issue        = {21},
  langid       = {english}
}

@article{silvaRobustCalibrationModels2022,
  title        = {Towards Robust Calibration Models for Laser-Induced Breakdown Spectroscopy Using Unsupervised Clustered Regression Techniques},
  author       = {Silva, Nuno A. and Capela, Diana and Ferreira, Miguel and Gonçalves, Filipe and Lima, Alexandre and Guimarães, Diana and Jorge, Pedro A. S.},
  date         = {2022-12-01},
  journaltitle = {Results in Optics},
  shortjournal = {Results in Optics},
  volume       = {9},
  pages        = {100245},
  issn         = {2666-9501},
  doi          = {10.1016/j.rio.2022.100245},
  url          = {https://www.sciencedirect.com/science/article/pii/S2666950122000359},
  urldate      = {2024-02-26},
  abstract     = {One of the caveats of laser-induced breakdown spectroscopy technique is the performance for quantification purposes, in particular when the matrix of the sample is complex or the problem spans over a wide range of concentrations. These two questions are key issues for geology applications including ore grading in mining operations and typically lead to sub-optimal results. In this work, we present the implementation of a class of clustered regression calibration algorithms, that previously search the sample space looking for similar samples before employing a linear calibration model that is trained for that cluster. For a case study involving lithium quantification in three distinct exploration drills, the obtained results demonstrate that building local models can improve the performance of standard linear models in particular in the lower concentration region. Furthermore, we show that the models generalize well for unseen data of exploration drills on distinct rock veins, which can motivate not only further research on this class of methods but also technological applications for similar mining environments.}
}

@article{woldPrincipalComponentAnalysis1987,
  title        = {Principal Component Analysis},
  author       = {Wold, Svante and Esbensen, Kim and Geladi, Paul},
  date         = {1987-08-01},
  journaltitle = {Chemometrics and Intelligent Laboratory Systems},
  shortjournal = {Chemometrics and Intelligent Laboratory Systems},
  series       = {Proceedings of the {{Multivariate Statistical Workshop}} for {{Geologists}} and {{Geochemists}}},
  volume       = {2},
  number       = {1},
  pages        = {37--52},
  issn         = {0169-7439},
  doi          = {10.1016/0169-7439(87)80084-9},
  url          = {https://www.sciencedirect.com/science/article/pii/0169743987800849},
  urldate      = {2024-02-26},
  abstract     = {Principal component analysis of a data matrix extracts the dominant patterns in the matrix in terms of a complementary set of score and loading plots. It is the responsibility of the data analyst to formulate the scientific issue at hand in terms of PC projections, PLS regressions, etc. Ask yourself, or the investigator, why the data matrix was collected, and for what purpose the experiments and measurements were made. Specify before the analysis what kinds of patterns you would expect and what you would find exciting. The results of the analysis depend on the scaling of the matrix, which therefore must be specified. Variance scaling, where each variable is scaled to unit variance, can be recommended for general use, provided that almost constant variables are left unscaled. Combining different types of variables warrants blockscaling. In the initial analysis, look for outliers and strong groupings in the plots, indicating that the data matrix perhaps should be “polished” or whether disjoint modeling is the proper course. For plotting purposes, two or three principal components are usually sufficient, but for modeling purposes the number of significant components should be properly determined, e.g. by cross-validation. Use the resulting principal components to guide your continued investigation or chemical experimentation, not as an end in itself.}
}

@online{bankAutoencoders2021,
  title       = {Autoencoders},
  author      = {Bank, Dor and Koenigstein, Noam and Giryes, Raja},
  date        = {2021-04-03},
  eprint      = {2003.05991},
  eprinttype  = {arxiv},
  eprintclass = {cs, stat},
  url         = {http://arxiv.org/abs/2003.05991},
  urldate     = {2024-02-26},
  abstract    = {An autoencoder is a specific type of a neural network, which is mainly designed to encode the input into a compressed and meaningful representation, and then decode it back such that the reconstructed input is similar as possible to the original one. This chapter surveys the different types of autoencoders that are mainly used today. It also describes various applications and use-cases of autoencoders.},
  pubstate    = {preprint},
  note        = {Last~Accessed:~2024-02-26}
}

@article{caruana_no_1997,
  title        = {Multitask learning},
  volume       = {28},
  issn         = {08856125},
  url          = {http://link.springer.com/10.1023/A:1007379606734},
  doi          = {10.1023/A:1007379606734},
  pages        = {41--75},
  number       = {1},
  journaltitle = {Machine Learning},
  author       = {Rich Caruana},
  urldate      = {2024-02-26},
  date         = {1997},
  langid       = {english},
  keywords     = {}
}

@article{Huang2015AnEA,
  title={An empirical analysis of data preprocessing for machine learning-based software cost estimation},
  author={Jianglin Huang and Yan-Fu Li and Min Xie},
  journal={Inf. Softw. Technol.},
  year={2015},
  volume={67},
  pages={108-127},
  url={https://api.semanticscholar.org/CorpusID:19650667}
}

@misc{chemcamNasaWebsite,
  title     = {ChemCam},
  url       = {https://mars.nasa.gov/msl/spacecraft/instruments/chemcam/},
  journal   = {NASA},
  publisher = {NASA},
  author    = {Lanza, Nina},
  year      = {2022},
  month     = {May}
}

@misc{curiosityNasaWebsite,
  title     = {Mars Curiosity Rover},
  url       = {https://mars.nasa.gov/msl/home/},
  journal   = {NASA},
  publisher = {NASA},
  author    = {NASA},
  year      = {2021},
  month     = {Sep}
}

@article{wiensPreflightCalibrationInitial2013,
  title = {Pre-Flight Calibration and Initial Data Processing for the {{ChemCam}} Laser-Induced Breakdown Spectroscopy Instrument on the {{Mars Science Laboratory}} Rover},
  author = {Wiens, R. C. and Maurice, S. and Lasue, J. and Forni, O. and Anderson, R. B. and Clegg, S. and Bender, S. and Blaney, D. and Barraclough, B. L. and Cousin, A. and Deflores, L. and Delapp, D. and Dyar, M. D. and Fabre, C. and Gasnault, O. and Lanza, N. and Mazoyer, J. and Melikechi, N. and Meslin, P. -Y. and Newsom, H. and Ollila, A. and Perez, R. and Tokar, R. L. and Vaniman, D.},
  date = {2013-04-01},
  journaltitle = {Spectrochimica Acta Part B: Atomic Spectroscopy},
  shortjournal = {Spectrochimica Acta Part B: Atomic Spectroscopy},
  volume = {82},
  pages = {1--27},
  issn = {0584-8547},
  doi = {10.1016/j.sab.2013.02.003},
  url = {https://www.sciencedirect.com/science/article/pii/S0584854713000505},
  urldate = {2023-10-03},
}

@book{James2023AnIS,
  title={An Introduction to Statistical Learning with Applications in Python},
  author={Gareth James and Daniela Witten and Trevor Hastie and Robert Tibshirani},
  year={2023},
  publisher={Springer}
}

@inproceedings{optuna_2019,
    title={Optuna: A Next-generation Hyperparameter Optimization Framework},
    author={Akiba, Takuya and Sano, Shotaro and Yanase, Toshihiko and Ohta, Takeru and Koyama, Masanori},
    booktitle={Proceedings of the 25th {ACM} {SIGKDD} International Conference on Knowledge Discovery and Data Mining},
    year={2019}
}

@incollection{liuRecentAdvancesMachine2024,
    title = {Recent Advances in Machine Learning Methodologies for {{LIBS}} Quantitative Analysis},
    author = {Liu, Hao and Han, Kai and Yang, Weiqiang and Chen, Minsun},
    date = {2024-04-09},
    doi = {10.5772/intechopen.1004414},
    abstract = {The mapping between LIBS spectral data to the quantitative results can become highly complicated and nonlinear due to experimental conditions, sample surface state, matrix effect, self-absorption, etc. Therefore, the accurate quantitative analysis is the longstanding dream of the LIBS community. The advantages of machine learning in dealing with high-dimensional and nonlinear problems have made it a cutting-edge hot topic in quantitative LIBS in recent years. This chapter introduces the current bottlenecks in quantitative LIBS, sorts out the data processing methods, and reviews the research status and progress of conventional machine learning methods such as PLS, SVM, LSSVM, Lasso, and artificial neural network-based methods. By comparing the results of different methods, the perspective of future developments on learning-based methods is discussed. This chapter aims to review the applications of the combination of quantitative LIBS and machine learning methods and demonstrate the performance of different machine learning methods based on experimental results.},
}

<<<<<<< HEAD
@article{scholkopftKPCA,
    author = {Schölkopf, Bernhard and Smola, Alexander and Müller, Klaus-Robert},
    title = "{Nonlinear Component Analysis as a Kernel Eigenvalue Problem}",
    journal = {Neural Computation},
    volume = {10},
    number = {5},
    pages = {1299-1319},
    year = {1998},
    month = {07},
    abstract = "{A new method for performing a nonlinear form of principal component analysis is proposed. By the use of integral operator kernel functions, one can efficiently compute principal components in high-dimensional feature spaces, related to input space by some nonlinear map—for instance, the space of all possible five-pixel products in 16 × 16 images. We give the derivation of the method and present experimental results on polynomial feature extraction for pattern recognition.}",
    issn = {0899-7667},
    doi = {10.1162/089976698300017467},
    url = {https://doi.org/10.1162/089976698300017467},
    eprint = {https://direct.mit.edu/neco/article-pdf/10/5/1299/813905/089976698300017467.pdf},
}

@INPROCEEDINGS{pavlyshenko2018stacking,
    author={Pavlyshenko, Bohdan},
    booktitle={2018 IEEE Second International Conference on Data Stream Mining \& Processing (DSMP)},
    title={Using Stacking Approaches for Machine Learning Models},
    year={2018},
    volume={},
    number={},
    pages={255-258},
    keywords={Predictive models;Stacking;Machine learning;Logistics;Forecasting;Bayes methods;Time series analysis;machine learning;stacking;forecasting;classification;regression},
    doi={10.1109/DSMP.2018.8478522}
=======
@online{PDSGeoscienceNode,
  title      = {PDS Geoscience Node},
  url        = {https://pds-geosciences.wustl.edu/},
  abstract   = {The Geosciences Node of NASA's Planetary Data System (PDS) archives and distributes digital data related to the study of the surfaces and interiors of terrestrial planetary bodies. We work directly with NASA missions to help them generate well-documented, permanent data archives. We provide data to NASA-sponsored researchers along with expert assistance in using the data.},
  author     = {Washington University in St. Louis},
  urldate    = {2023-09-01},
  langid     = {english},
  note       = {Last~Accessed: 2023-09-01}
>>>>>>> c71f8ef2
}<|MERGE_RESOLUTION|>--- conflicted
+++ resolved
@@ -424,7 +424,6 @@
     abstract = {The mapping between LIBS spectral data to the quantitative results can become highly complicated and nonlinear due to experimental conditions, sample surface state, matrix effect, self-absorption, etc. Therefore, the accurate quantitative analysis is the longstanding dream of the LIBS community. The advantages of machine learning in dealing with high-dimensional and nonlinear problems have made it a cutting-edge hot topic in quantitative LIBS in recent years. This chapter introduces the current bottlenecks in quantitative LIBS, sorts out the data processing methods, and reviews the research status and progress of conventional machine learning methods such as PLS, SVM, LSSVM, Lasso, and artificial neural network-based methods. By comparing the results of different methods, the perspective of future developments on learning-based methods is discussed. This chapter aims to review the applications of the combination of quantitative LIBS and machine learning methods and demonstrate the performance of different machine learning methods based on experimental results.},
 }
 
-<<<<<<< HEAD
 @article{scholkopftKPCA,
     author = {Schölkopf, Bernhard and Smola, Alexander and Müller, Klaus-Robert},
     title = "{Nonlinear Component Analysis as a Kernel Eigenvalue Problem}",
@@ -451,7 +450,8 @@
     pages={255-258},
     keywords={Predictive models;Stacking;Machine learning;Logistics;Forecasting;Bayes methods;Time series analysis;machine learning;stacking;forecasting;classification;regression},
     doi={10.1109/DSMP.2018.8478522}
-=======
+}
+
 @online{PDSGeoscienceNode,
   title      = {PDS Geoscience Node},
   url        = {https://pds-geosciences.wustl.edu/},
@@ -460,5 +460,4 @@
   urldate    = {2023-09-01},
   langid     = {english},
   note       = {Last~Accessed: 2023-09-01}
->>>>>>> c71f8ef2
 }
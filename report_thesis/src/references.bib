@article{p9_paper,
  title  = {Identifying Limitations in the {ChemCam} Multivariate Oxide Composition Model for Elemental Quantification in Martian Geological Samples},
  author = {Houmann, Christian Bager Bach and Østergaard, Patrick Frostholm and Hostrup, Ivik Lau Dalgas},
  date   = {2024-01-31},
  url    = {https://vbn-aau-dk.zorac.aub.aau.dk/ws/files/659161040/p9_report_31_01_24.pdf},
  langid = {english}
}

@article{andersonImprovedAccuracyQuantitative2017,
  title        = {Improved Accuracy in Quantitative Laser-Induced Breakdown Spectroscopy Using Sub-Models},
  author       = {Anderson, Ryan B. and Clegg, Samuel M. and Frydenvang, Jens and Wiens, Roger C. and McLennan, Scott and Morris, Richard V. and Ehlmann, Bethany and Dyar, M. Darby},
  date         = {2017-03-01},
  journaltitle = {Spectrochimica Acta Part B: Atomic Spectroscopy},
  shortjournal = {Spectrochimica Acta Part B: Atomic Spectroscopy},
  volume       = {129},
  pages        = {49--57},
  issn         = {0584-8547},
  doi          = {10.1016/j.sab.2016.12.002},
  url          = {https://www.sciencedirect.com/science/article/pii/S0584854716303925},
  urldate      = {2023-02-11},
  abstract     = {Accurate quantitative analysis of diverse geologic materials is one of the primary challenges faced by the laser-induced breakdown spectroscopy (LIBS)-based ChemCam instrument on the Mars Science Laboratory (MSL) rover. The SuperCam instrument on the Mars 2020 rover, as well as other LIBS instruments developed for geochemical analysis on Earth or other planets, will face the same challenge. Consequently, part of the ChemCam science team has focused on the development of improved multivariate analysis calibrations methods. Developing a single regression model capable of accurately determining the composition of very different target materials is difficult because the response of an element's emission lines in LIBS spectra can vary with the concentration of other elements. We demonstrate a conceptually simple “sub-model” method for improving the accuracy of quantitative LIBS analysis of diverse target materials. The method is based on training several regression models on sets of targets with limited composition ranges and then “blending” these “sub-models” into a single final result. Tests of the sub-model method show improvement in test set root mean squared error of prediction (RMSEP) for almost all cases. The sub-model method, using partial least squares (PLS) regression, is being used as part of the current ChemCam quantitative calibration, but the sub-model method is applicable to any multivariate regression method and may yield similar improvements.},
  langid       = {english}
}

@article{cleggRecalibrationMarsScience2017,
  title        = {Recalibration of the {{Mars Science Laboratory ChemCam}} Instrument with an Expanded Geochemical Database},
  author       = {Clegg, Samuel M. and Wiens, Roger C. and Anderson, Ryan and Forni, Olivier and Frydenvang, Jens and Lasue, Jeremie and Cousin, Agnes and Payré, Valérie and Boucher, Tommy and Dyar, M. Darby and McLennan, Scott M. and Morris, Richard V. and Graff, Trevor G. and Mertzman, Stanley A. and Ehlmann, Bethany L. and Belgacem, Ines and Newsom, Horton and Clark, Ben C. and Melikechi, Noureddine and Mezzacappa, Alissa and McInroy, Rhonda E. and Martinez, Ronald and Gasda, Patrick and Gasnault, Olivier and Maurice, Sylvestre},
  date         = {2017-03-01},
  journaltitle = {Spectrochimica Acta Part B: Atomic Spectroscopy},
  shortjournal = {Spectrochimica Acta Part B: Atomic Spectroscopy},
  volume       = {129},
  pages        = {64--85},
  issn         = {0584-8547},
  doi          = {10.1016/j.sab.2016.12.003},
  url          = {https://www.sciencedirect.com/science/article/pii/S0584854716303913},
  urldate      = {2023-02-11},
  abstract     = {The ChemCam Laser-Induced Breakdown Spectroscopy (LIBS) instrument onboard the Mars Science Laboratory (MSL) rover Curiosity has obtained {$>$}300,000 spectra of rock and soil analysis targets since landing at Gale Crater in 2012, and the spectra represent perhaps the largest publicly-available LIBS datasets. The compositions of the major elements, reported as oxides (SiO2, TiO2, Al2O3, FeOT, MgO, CaO, Na2O, K2O), have been re-calibrated using a laboratory LIBS instrument, Mars-like atmospheric conditions, and a much larger set of standards (408) that span a wider compositional range than previously employed. The new calibration uses a combination of partial least squares (PLS1) and Independent Component Analysis (ICA) algorithms, together with a calibration transfer matrix to minimize differences between the conditions under which the standards were analyzed in the laboratory and the conditions on Mars. While the previous model provided good results in the compositional range near the average Mars surface composition, the new model fits the extreme compositions far better. Examples are given for plagioclase feldspars, where silicon was significantly over-estimated by the previous model, and for calcium-sulfate veins, where silicon compositions near zero were inaccurate. The uncertainties of major element abundances are described as a function of the abundances, and are overall significantly lower than the previous model, enabling important new geochemical interpretations of the data.},
  langid       = {english}
}

@article{andersonPostlandingMajorElement2022,
  title        = {Post-Landing Major Element Quantification Using {{SuperCam}} Laser Induced Breakdown Spectroscopy},
  author       = {Anderson, Ryan B. and Forni, Olivier and Cousin, Agnes and Wiens, Roger C. and Clegg, Samuel M. and Frydenvang, Jens and Gabriel, Travis S. J. and Ollila, Ann and Schröder, Susanne and Beyssac, Olivier and Gibbons, Erin and Vogt, David S. and Clavé, Elise and Manrique, Jose-Antonio and Legett, Carey and Pilleri, Paolo and Newell, Raymond T. and Sarrao, Joseph and Maurice, Sylvestre and Arana, Gorka and Benzerara, Karim and Bernardi, Pernelle and Bernard, Sylvain and Bousquet, Bruno and Brown, Adrian J. and Alvarez-Llamas, César and Chide, Baptiste and Cloutis, Edward and Comellas, Jade and Connell, Stephanie and Dehouck, Erwin and Delapp, Dorothea M. and Essunfeld, Ari and Fabre, Cecile and Fouchet, Thierry and Garcia-Florentino, Cristina and García-Gómez, Laura and Gasda, Patrick and Gasnault, Olivier and Hausrath, Elisabeth M. and Lanza, Nina L. and Laserna, Javier and Lasue, Jeremie and Lopez, Guillermo and Madariaga, Juan Manuel and Mandon, Lucia and Mangold, Nicolas and Meslin, Pierre-Yves and Nelson, Anthony E. and Newsom, Horton and Reyes-Newell, Adriana L. and Robinson, Scott and Rull, Fernando and Sharma, Shiv and Simon, Justin I. and Sobron, Pablo and Fernandez, Imanol Torre and Udry, Arya and Venhaus, Dawn and McLennan, Scott M. and Morris, Richard V. and Ehlmann, Bethany},
  date         = {2022-02-01},
  journaltitle = {Spectrochimica Acta Part B: Atomic Spectroscopy},
  shortjournal = {Spectrochimica Acta Part B: Atomic Spectroscopy},
  volume       = {188},
  pages        = {106347},
  issn         = {0584-8547},
  doi          = {10.1016/j.sab.2021.106347},
  url          = {https://www.sciencedirect.com/science/article/pii/S0584854721003049},
  urldate      = {2023-05-15},
  abstract     = {The SuperCam instrument on the Perseverance Mars 2020 rover uses a pulsed 1064~nm laser to ablate targets at a distance and conduct laser induced breakdown spectroscopy (LIBS) by analyzing the light from the resulting plasma. SuperCam LIBS spectra are preprocessed to remove ambient light, noise, and the continuum signal present in LIBS observations. Prior to quantification, spectra are masked to remove noisier spectrometer regions and spectra are normalized to minimize signal fluctuations and effects of target distance. In some cases, the spectra are also standardized or binned prior to quantification. To determine quantitative elemental compositions of diverse geologic materials at Jezero crater, Mars, we use a suite of 1198 laboratory spectra of 334 well-characterized reference samples. The samples were selected to span a wide range of compositions and include typical silicate rocks, pure minerals (e.g., silicates, sulfates, carbonates, oxides), more unusual compositions (e.g., Mn ore and sodalite), and replicates of the sintered SuperCam calibration targets (SCCTs) onboard the rover. For each major element (SiO2, TiO2, Al2O3, FeOT, MgO, CaO, Na2O, K2O), the database was subdivided into five “folds” with similar distributions of the element of interest. One fold was held out as an independent test set, and the remaining four folds were used to optimize multivariate regression models relating the spectrum to the composition. We considered a variety of models, and selected several for further investigation for each element, based primarily on the root mean squared error of prediction (RMSEP) on the test set, when analyzed at 3~m. In cases with several models of comparable performance at 3~m, we incorporated the SCCT performance at different distances to choose the preferred model. Shortly after landing on Mars and collecting initial spectra of geologic targets, we selected one model per element. Subsequently, with additional data from geologic targets, some models were revised to ensure results that are more consistent with geochemical constraints. The calibration discussed here is a snapshot of an ongoing effort to deliver the most accurate chemical compositions with SuperCam LIBS.},
  langid       = {english}
}

@article{wiensChemcam2012,
  title        = {The {ChemCam} Instrument Suite on the Mars Science Laboratory ({MSL}) Rover: Body Unit and Combined System Tests},
  volume       = {170},
  issn         = {1572-9672},
  url          = {https://doi.org/10.1007/s11214-012-9902-4},
  doi          = {10.1007/s11214-012-9902-4},
  shorttitle   = {The {ChemCam} Instrument Suite on the Mars Science Laboratory ({MSL}) Rover},
  abstract     = {The {ChemCam} instrument suite on the Mars Science Laboratory ({MSL}) rover Curiosity provides remote compositional information using the first laser-induced breakdown spectrometer ({LIBS}) on a planetary mission, and provides sample texture and morphology data using a remote micro-imager ({RMI}). Overall, {ChemCam} supports {MSL} with five capabilities: remote classification of rock and soil characteristics; quantitative elemental compositions including light elements like hydrogen and some elements to which {LIBS} is uniquely sensitive (e.g., Li, Be, Rb, Sr, Ba); remote removal of surface dust and depth profiling through surface coatings; context imaging; and passive spectroscopy over the 240–905 nm range. {ChemCam} is built in two sections: The mast unit, consisting of a laser, telescope, {RMI}, and associated electronics, resides on the rover’s mast, and is described in a companion paper. {ChemCam}’s body unit, which is mounted in the body of the rover, comprises an optical demultiplexer, three spectrometers, detectors, their coolers, and associated electronics and data handling logic. Additional instrument components include a 6 m optical fiber which transfers the {LIBS} light from the telescope to the body unit, and a set of onboard calibration targets. {ChemCam} was integrated and tested at Los Alamos National Laboratory where it also underwent {LIBS} calibration with 69 geological standards prior to integration with the rover. Post-integration testing used coordinated mast and instrument commands, including {LIBS} line scans on rock targets during system-level thermal-vacuum tests. In this paper we describe the body unit, optical fiber, and calibration targets, and the assembly, testing, and verification of the instrument prior to launch.},
  pages        = {167--227},
  number       = {1},
  journaltitle = {Space Science Reviews},
  shortjournal = {Space Sci Rev},
  author       = {Wiens, Roger C. and Maurice, Sylvestre and Barraclough, Bruce and Saccoccio, Muriel and Barkley, Walter C. and Bell, James F. and Bender, Steve and Bernardin, John and Blaney, Diana and Blank, Jennifer and Bouyé, Marc and Bridges, Nathan and Bultman, Nathan and Caïs, Phillippe and Clanton, Robert C. and Clark, Benton and Clegg, Samuel and Cousin, Agnes and Cremers, David and Cros, Alain and {DeFlores}, Lauren and Delapp, Dorothea and Dingler, Robert and D’Uston, Claude and Darby Dyar, M. and Elliott, Tom and Enemark, Don and Fabre, Cecile and Flores, Mike and Forni, Olivier and Gasnault, Olivier and Hale, Thomas and Hays, Charles and Herkenhoff, Ken and Kan, Ed and Kirkland, Laurel and Kouach, Driss and Landis, David and Langevin, Yves and Lanza, Nina and {LaRocca}, Frank and Lasue, Jeremie and Latino, Joseph and Limonadi, Daniel and Lindensmith, Chris and Little, Cynthia and Mangold, Nicolas and Manhes, Gerard and Mauchien, Patrick and {McKay}, Christopher and Miller, Ed and Mooney, Joe and Morris, Richard V. and Morrison, Leland and Nelson, Tony and Newsom, Horton and Ollila, Ann and Ott, Melanie and Pares, Laurent and Perez, René and Poitrasson, Franck and Provost, Cheryl and Reiter, Joseph W. and Roberts, Tom and Romero, Frank and Sautter, Violaine and Salazar, Steven and Simmonds, John J. and Stiglich, Ralph and Storms, Steven and Striebig, Nicolas and Thocaven, Jean-Jacques and Trujillo, Tanner and Ulibarri, Mike and Vaniman, David and Warner, Noah and Waterbury, Rob and Whitaker, Robert and Witt, James and Wong-Swanson, Belinda},
  urldate      = {2023-10-03},
  date         = {2012-09-01},
  langid       = {english},
  keywords     = {{ChemCam}, Curiosity, Gale Crater, Laser induced breakdown spectroscopy, Laser plasma, {LIBS}, Mars, Mars Science Laboratory, {MSL}, {RMI}}
}

@article{song_DF-K-ELM,
  title        = {Incorporating domain knowledge into machine learning for laser-induced breakdown spectroscopy quantification},
  volume       = {195},
  issn         = {0584-8547},
  url          = {https://www.sciencedirect.com/science/article/pii/S0584854722001343},
  doi          = {10.1016/j.sab.2022.106490},
  abstract     = {During the last decade, various machine learning methods have been applied to improve the accuracy of quantitative analysis in laser-induced breakdown spectroscopy ({LIBS}) by modelling the complex relationship between spectral intensity and analyte concentration. However, machine learning methods tend to have high model complexity and are difficult to interpret their predictions. Moreover, their decision-making mechanisms rarely consider the physical principles behind quantitative analysis, resulting in a reduction of {LIBS} quantification accuracy and a question of trust in the quantification results. This work investigates the feasibility of incorporating domain knowledge into machine learning to improve {LIBS} quantification performance. A new regression method based on dominant factor and kernel extreme learning machine is proposed, namely {DF}-K-{ELM}. It uses knowledge-based spectral lines, related to analyte compositions, to construct a linear physical principle based model and adopts K-{ELM} to account for the residuals of the linear model. {DF}-K-{ELM} intuitively explains how knowledge-based spectral lines influence prediction results and improves model interpretability without reducing model complexity. The proposed method, {DF}-K-{ELM}, is tested on 10 regression tasks based on 3 {LIBS} datasets and compared with 6 baseline methods. It achieves the best and second best performance on 4 and 2 tasks, respectively. Moreover, compared to traditional machine learning methods, dominant factor based methods yield higher accuracy in most cases. Such results demonstrate that incorporating domain knowledge into machine learning is a viable approach to improve the performance of {LIBS} quantification.},
  pages        = {106490},
  journaltitle = {Spectrochimica Acta Part B: Atomic Spectroscopy},
  shortjournal = {Spectrochimica Acta Part B: Atomic Spectroscopy},
  author       = {Song, Weiran and Hou, Zongyu and Gu, Weilun and Afgan, Muhammad Sher and Cui, Jiacheng and Wang, Hui and Wang, Yun and Wang, Zhe},
  urldate      = {2024-02-22},
  date         = {2022-09-01},
  keywords     = {Domain knowledge, Interpretable machine learning, Kernel extreme learning machine, Laser-induced breakdown spectroscopy, Quantitative analysis}
}

@article{rezaei_dimensionality_reduction,
  title    = {Using various machine learning algorithms for quantitative analysis in {LIBS} technique},
  abstract = {Laser induced breakdown spectroscopy ({LIBS}) technique is employed for quantitative analysis of aluminum samples by different classical machine learning approaches. A Q-switch Nd:{YAG} laser at fundamental harmonic of 1064 nm is utilized for creation of {LIBS} plasma for prediction of constituent concentrations of the aluminum standard alloys. In current research, concentration prediction is performed by linear approaches of support vector regression ({SVR}), multiple linear regression ({MLR}), principal component analysis ({PCA}) integrated with {MLR} (called {PCA}-{MLR}) and {SVR} (called {PCA}–{SVR}), and as well as nonlinear algorithms of artificial neural network ({ANN}), kernelized support vector regression ({KSVR}), and the integration of traditional principal component analysis with {KSVR} (called {PCA}–{KSVR}), and {ANN} (called {PCA}-{ANN}). Furthermore, dimension reduction is applied on various methodologies by {PCA} algorithm for improving the quantitative analysis. The results presented that the combination of {PCA} with {KSVR} algorithm model had the best efficiency in predictions of the most of elements among other classical machine learning algorithms.},
  author   = {Rezaei, Mohsen and Rezaei, Fatemeh and Karimi, Parvin},
  langid   = {english}
}

@article{yang_laser-induced_2022,
  title        = {Laser-induced breakdown spectroscopy combined with a convolutional neural network: A promising methodology for geochemical sample identification in Tianwen-1 Mars mission},
  volume       = {192},
  issn         = {0584-8547},
  url          = {https://www.sciencedirect.com/science/article/pii/S0584854722000611},
  doi          = {10.1016/j.sab.2022.106417},
  shorttitle   = {Laser-induced breakdown spectroscopy combined with a convolutional neural network},
  abstract     = {As an in-situ and stand-off detection technique, laser-induced breakdown spectroscopy ({LIBS}) can perform efficient geochemical sample identification and classification with chemometrics, and therefore {LIBS} has played a shining role in planetary exploration missions. Unlike in laboratory experiments, the {LIBS} sampling distance in field detection for planetary exploration naturally varies. The considerable spectral differences caused by the varying distance can be a critical challenge for chemometrics model training and testing. In this research, we address this issue by focusing on the construction of a chemometrics model with powerful learning ability rather than the conventional spectral data processing for distance correction. Specifically, we have investigated the performance of a designed deep convolutional neural network ({CNN}) on datasets consisting of multi-distance spectra. More than 18,000 {LIBS} spectra were collected by a duplicate model of the {MarSCoDe} instrument for China's Tianwen-1 Mars mission, at eight different distances ranging from 2.0 m to 5.0 m. These spectra were acquired from 39 geochemical standard samples, which were classified by the deep {CNN}. The competence of the {CNN} is compared with that of four alternative chemometrics, i. e. back-propagation neural network, support vector machine, linear discriminant analysis, and logistic regression. The {CNN} can surpass the other four algorithms in terms of overall prediction accuracy. In addition, we have inspected the dependence of the {CNN} performance on the distance number involved in the training set and the data properties of the testing set. Furthermore, it has been revealed that the {CNN} model can behave even better if an extremely simple distance correction procedure is supplemented. Our results show that {CNN} is an extraordinary chemometrics for material classification on multi-distance spectra datasets, implying that {CNN}-{LIBS} is a promising methodology for geochemical sample identification/classification in Tianwen-1 mission and other future planetary exploration missions, and in even more field detection scenarios with varying sampling distance.},
  pages        = {106417},
  journaltitle = {Spectrochimica Acta Part B: Atomic Spectroscopy},
  shortjournal = {Spectrochimica Acta Part B: Atomic Spectroscopy},
  author       = {Yang, Fan and Li, Lu-Ning and Xu, Wei-Ming and Liu, Xiang-Feng and Cui, Zhi-Cheng and Jia, Liang-Chen and Liu, Yang and Xu, Jun-Hua and Chen, Yu-Wei and Xu, Xue-Sen and Wang, Jian-Yu and Qi, Hai and Shu, Rong},
  urldate      = {2024-02-22},
  date         = {2022-06-01},
  keywords     = {Convolutional neural network, Laser-induced breakdown spectroscopy, {MarSCoDe}, Multi-distance spectra, Sampling distance}
}

@online{marsnasagov_msl,
  title      = {Mars Science Laboratory {\textbar} Missions},
  url        = {https://mars.nasa.gov/mars-exploration/missions/mars-science-laboratory},
  abstract   = {{NASA}'s real-time portal for Mars exploration, featuring the latest news, images, and discoveries from the Red Planet.},
  titleaddon = {{NASA} Mars Exploration},
  author     = {mars.nasa.gov},
  urldate    = {2024-03-12},
  langid     = {english},
  note       = {Last~Accessed: 2024-03-12}
}

@online{marsnasagov_vikings,
  title      = {Viking 1 \& 2 {\textbar} Missions},
  url        = {https://mars.nasa.gov/mars-exploration/missions/viking-1-2},
  abstract   = {{NASA}'s real-time portal for Mars exploration, featuring the latest news, images, and discoveries from the Red Planet.},
  titleaddon = {{NASA} Mars Exploration},
  author     = {mars.nasa.gov},
  urldate    = {2024-01-23},
  langid     = {english},
  note       = {Last~Accessed: 2024-01-23}
}

@online{marsnasagov_observer,
  title      = {Mars Observer {\textbar} Missions},
  url        = {https://mars.nasa.gov/mars-exploration/missions/mars-observer},
  abstract   = {{NASA}'s real-time portal for Mars exploration, featuring the latest news, images, and discoveries from the Red Planet.},
  titleaddon = {{NASA} Mars Exploration},
  author     = {mars.nasa.gov},
  urldate    = {2024-01-23},
  langid     = {english},
  note       = {Last~Accessed: 2024-01-23}
}

@online{marsnasagov_spirit_opportunity,
  title      = {Mars Exploration Rovers {\textbar} Missions},
  url        = {https://mars.nasa.gov/mars-exploration/missions/mars-exploration-rovers},
  abstract   = {{NASA}'s real-time portal for Mars exploration, featuring the latest news, images, and discoveries from the Red Planet.},
  titleaddon = {{NASA} Mars Exploration},
  author     = {mars.nasa.gov},
  urldate    = {2024-01-23},
  langid     = {english}
  note       = {Last~Accessed: 2024-01-23}
}

@article{jeonEffectsFeatureEngineering2024,
  title        = {Effects of Feature Engineering on the Robustness of Laser-Induced Breakdown Spectroscopy for Industrial Steel Classification},
  author       = {Jeon, Gookseon and Keum, Hohyun and Lee, Hyunkeun and Oh, Kyunghwan and Choi, Janghee},
  date         = {2024-02-01},
  journaltitle = {Spectrochimica Acta Part B: Atomic Spectroscopy},
  shortjournal = {Spectrochimica Acta Part B: Atomic Spectroscopy},
  volume       = {212},
  pages        = {106857},
  issn         = {0584-8547},
  doi          = {10.1016/j.sab.2024.106857},
  url          = {https://www.sciencedirect.com/science/article/pii/S0584854724000016},
  urldate      = {2024-02-26},
  abstract     = {Steel is a widely used material. Since steel has different properties and uses depending on the steel type, it is essential to accurately classify the steel types. LIBS is a promising technique for real-time classification due to its advantages such as rapid analysis and feasibility of measurement in air. However, enhancing the robustness of classification models is still challenging in industrial applications. This study investigates the effects of feature engineering on the robustness of laser-induced breakdown spectroscopy (LIBS) for industrial steel classification. To make LIBS applicable to the steel industry, a remote LIBS system was developed. The LIBS system was utilized to classify the six representative types of steel. To evaluate the performance of the LIBS system, the measurements were reproduced, with the same sample, at seven different laser energies. The robustness of the LIBS system was investigated by conducting experiments using various feature-engineering and learning-based algorithms on the LIBS data, with test datasets having laser energies different from those of the training datasets. The results indicate that the LIBS signal intensity ratio as the input data leads to a more robust classification model than using principal components or random forest-based datasets. In addition, the intensity ratios with similar upper-state energies were found to be more suitable input data for steel classification. These findings demonstrate the potential of the LIBS system for the highly accurate and robust classification of industrial-grade steel.}
}

@article{fontanaLaserInducedBreakdown2023,
  title        = {Laser {{Induced Breakdown Spectroscopy}} ({{LIBS}}) for Whole Rock Geochemistry},
  author       = {Fontana, Fernando F. and family=Hoek, given=Ben, prefix=van der, useprefix=true and Tassios, Steven and Tiddy, Caroline and Stromberg, Jessica and Francis, Neil and Uvarova, Yulia A. and Lancaster, David G.},
  date         = {2023-03-01},
  journaltitle = {Journal of Geochemical Exploration},
  shortjournal = {Journal of Geochemical Exploration},
  volume       = {246},
  pages        = {107160},
  issn         = {0375-6742},
  doi          = {10.1016/j.gexplo.2023.107160},
  url          = {https://www.sciencedirect.com/science/article/pii/S0375674223000079},
  urldate      = {2024-02-26},
  abstract     = {To meet the ever-increasing global demand for metals, new mineral deposits need to be discovered. However, as the exploration frontier progressively moves towards deeper buried prospective areas, sampling is becoming costlier and deposit discovery rates are in decline. New technologies and analytical procedures able to deliver fast, reliable, and cheaper samples, analysis, and data, compared to current procedures are therefore, crucial in decreasing the risk of exploration targeting and can represent a step change in mineral exploration. In this study we demonstrate how to emulate laboratory whole-rock geochemical data for major elements (Al, Ca, Fe, K, Mg, Na, Si, and Ti) by averaging LIBS spot analyses performed over single, 1-mm spaced transects, that imitate downhole trajectories, along \textasciitilde 1-meter length drill core intervals for chemically, texturally, and mineralogically diverse rocks. Data was collected using a benchtop prototype LIBS instrument that could be reconfigured to fit within a ≥ 75~mm diameter drill hole. The prototype comprises a customised 8~ns pulsed 532~nm Nd:YAG laser with maximum pulse energy of 40~mJ at 5~Hz; two high-resolution spectrometers that together cover a spectral range from 190 to 830~nm, hence allowing all elements to be analysed; a motorised stage; and optics. Estimated LIBS geochemistry shows strong correlations with laboratory whole rock geochemistry for the selected major elements, particularly for Si, Al, and Na, and to a lesser extent K, although the LIBS estimation can breakdown for elements found in low concentrations (e.g., 0.06~wt\%). Factors including the variability in mineralogy and element deportment, or roughness of the analysed surface can result in under- or over-estimation in LIBS whole rock geochemistry. In addition, for more efficient data collection processes, investigations of the optimal number of LIBs spot analysis showed that optimal \textasciitilde 30 to \textasciitilde 560 spot analyses per meter are required to emulate whole rock geochemistry (e.g., 1~\% error and 95~\% confidence). The strongest influence on the optimal number of LIBS analysis required for estimation of whole rock geochemistry is the range of element concentration and to a lesser extent the number of minerals that host an element as well as grain size. The results of this study show promise in development of strategies for rapid whole rock geochemical analysis down a drill hole.}
}

@article{sunMachineLearningTransfer2021,
  title        = {From Machine Learning to Transfer Learning in Laser-Induced Breakdown Spectroscopy Analysis of Rocks for {{Mars}} Exploration},
  author       = {Sun, Chen and Xu, Weijie and Tan, Yongqi and Zhang, Yuqing and Yue, Zengqi and Zou, Long and Shabbir, Sahar and Wu, Mengting and Chen, Fengye and Yu, Jin},
  date         = {2021-11-01},
  journaltitle = {Scientific Reports},
  shortjournal = {Sci Rep},
  volume       = {11},
  number       = {1},
  pages        = {21379},
  publisher    = {{Nature Publishing Group}},
  issn         = {2045-2322},
  doi          = {10.1038/s41598-021-00647-2},
  url          = {https://www.nature.com/articles/s41598-021-00647-2},
  urldate      = {2023-09-26},
  abstract     = {With the ChemCam instrument, laser-induced breakdown spectroscopy (LIBS) has successively contributed to Mars exploration by determining the elemental compositions of soils, crusts, and rocks. The American Perseverance rover and the Chinese Zhurong rover respectively landed on Mars on February 18 and May 15, 2021, further increase the number of LIBS instruments on Mars. Such an unprecedented situation requires a reinforced research effort on the methods of LIBS spectral data analysis. Although the matrix effects correspond to a general issue in LIBS, they become accentuated in the case of rock analysis for Mars exploration, because of the large variation of rock compositions leading to the chemical matrix effect, and the difference in surface physical properties between laboratory standards (in pressed powder pellet, glass or ceramic) used to establish calibration models and natural rocks encountered on Mars, leading to the physical matrix effect. The chemical matrix effect has been tackled in the ChemCam project with large sets of laboratory standards offering a good representation of various compositions of Mars rocks. The present work more specifically deals with the physical matrix effect which is still lacking a satisfactory solution. The approach consists in introducing transfer learning in LIBS data treatment. For the specific application of total alkali-silica (TAS) classification of rocks (either with a polished surface or in the raw state), the results show a significant improvement in the ability to predict of pellet-based models when trained together with suitable information from rocks in a procedure of transfer learning. The correct TAS classification rate increases from 25\% for polished rocks and 33.3\% for raw rocks with a machine learning model, to 83.3\% with a transfer learning model for both types of rock samples.},
  issue        = {1},
  langid       = {english}
}

@article{wangDeterminationElementalComposition2023,
  title        = {Determination of {{Elemental Composition}} and {{Content}} in {{Stream Sediments}} by {{Laser-Induced Breakdown Spectroscopy}}},
  author       = {Wang, H. and Yan, X. and Xin, Y. and Fang, P. and Wang, Y. and Liu, S. and Jia, J. and Zhang, L. and Wan, X.},
  date         = {2023},
  journaltitle = {Chemosensors},
  volume       = {11},
  number       = {7},
  issn         = {2227-9040},
  doi          = {10.3390/chemosensors11070377},
  abstract     = {The stream sediment (SS) records evolution information of the water system structure and sedimentary environment in specific regions during different geological periods, which is of great significance for studying the ancient planetary environment and the law of water system changes. Based on the SS of different geographical environments on Earth, remote laser-induced breakdown spectroscopy (remote-LIBS) technology combined with the multidimensional scaling-back propagation neural network (MDS-BPNN) algorithm was used to conduct an in-depth analysis of remote qualitative and quantitative detection of the elemental composition and content of SS. The results show that the detection system based on remote LIBS combined with an artificial neural network algorithm can achieve an ideal quantitative analysis of major and trace elements. The coefficients of determination (R2) of the test set for major elements is greater than 0.9996, and the root mean square error (RMSE) is less than 0.7325. The coefficients of determination (R2) of the test set for trace elements is greater than 0.9837, and the root mean square error is less than 42.21. In addition, for the application scenario of exploring extraterrestrial life, biominerals represented by stromatolite phosphorite (SP) are easy to form sand and enter into SS under weathering. Therefore, this paper discusses the feasibility of using remote-LIBS technology to detect and identify such minerals under the disappearance of SPs’ macro- and micro-characteristics. From our research, we can find that remote-LIBS technology is the preferred candidate for discovering dust-covered biominerals. In geological environments rich in water system sedimentary rocks, such as Mars’ ancient riverbeds, LIBS technology is crucial for deciphering the “life signals” hidden in the Martian sand. © 2023 by the authors.},
  langid       = {english}
}

@article{leporeQuantitativePredictionAccuracies2022a,
  title        = {Quantitative Prediction Accuracies Derived from Laser-Induced Breakdown Spectra Using Optimized Multivariate Submodels},
  author       = {Lepore, Kate H. and Ytsma, Caroline R. and Dyar, M. Darby},
  date         = {2022-05-01},
  journaltitle = {Spectrochimica Acta Part B: Atomic Spectroscopy},
  shortjournal = {Spectrochimica Acta Part B: Atomic Spectroscopy},
  volume       = {191},
  pages        = {106408},
  issn         = {0584-8547},
  doi          = {10.1016/j.sab.2022.106408},
  url          = {https://www.sciencedirect.com/science/article/pii/S0584854722000520},
  urldate      = {2024-02-26},
  abstract     = {The accuracy of laser-induced breakdown spectroscopy (LIBS) methods for analyzing geological samples is improved when calibration standards and unknown targets are compositionally similar. A recent study suggests that customized submodels can be used to optimize calibration datasets to achieve more accurate predictions [1]. In practice, this is difficult to implement because the errors inherent in the methods used for sorting unknown targets by composition may affect how successfully this matching can occur. Moreover, creation of submodels intrinsically reduces the size of the dataset on which the model is trained, which has been shown to reduce prediction accuracy. This paper uses LIBS spectra of 2990 unique rock powder standards to compare the accuracy of 1) submodels generated for each element over its geochemical range, 2) submodels created using SiO2 content only, 3) submodels created using the ratio of Si(II)/Si(I) emission lines to group spectra by a proxy for approximate plasma temperature, and 4) models created using all data. Results indicate that prediction accuracies are not always improved by creating submodels because subdividing a dataset to optimize calibrations will always result in a smaller database available for each submodel, and the reduced training set size negatively affects accuracy. Customized LIBS standards for specific applications might overcome this problem in cases where the matrix is similar and the expected concentration range is known. But in a majority of geochemical applications, submodel approaches are only useful in improving prediction accuracies when the initial database is itself extensive enough to support large, robust submodel calibration suites.}
}

@article{kepesImprovingLaserinducedBreakdown2022,
  title        = {Improving Laser-Induced Breakdown Spectroscopy Regression Models via Transfer Learning},
  author       = {Kepes, Erik and Vrabel, Jakub and Pořízka, Pavel and Kaiser, Jozef},
  date         = {2022-01-01},
  journaltitle = {Journal of Analytical Atomic Spectrometry},
  shortjournal = {Journal of Analytical Atomic Spectrometry},
  volume       = {37},
  doi          = {10.1039/D2JA00180B},
  abstract     = {Laser-induced breakdown spectroscopy (LIBS) is a well-established analytical tool with relevance in extra-terrestrial exploration. Despite considerable efforts towards the development of calibration-free LIBS approaches, these are currently outperformed by calibration-based...}
}

@article{ferreiraComprehensiveComparisonLinear2022,
  title        = {Comprehensive Comparison of Linear and Non-Linear Methodologies for Lithium Quantification in Geological Samples Using {{LIBS}}},
  author       = {Ferreira, Miguel F. S. and Capela, Diana and Silva, Nuno A. and Gonçalves, Filipe and Lima, Alexandre and Guimarães, Diana and Jorge, Pedro A. S.},
  date         = {2022-09-01},
  journaltitle = {Spectrochimica Acta Part B: Atomic Spectroscopy},
  shortjournal = {Spectrochimica Acta Part B: Atomic Spectroscopy},
  volume       = {195},
  pages        = {106504},
  issn         = {0584-8547},
  doi          = {10.1016/j.sab.2022.106504},
  url          = {https://www.sciencedirect.com/science/article/pii/S0584854722001483},
  urldate      = {2024-02-26},
  abstract     = {Laser-induced breakdown spectroscopy allows fast chemical analysis of light elements without significant sample preparation, turning it into a promising technique for on-site mining operations. Still, the performance for quantification purposes remains its major caveat, obstructing a broader application of the technique. In this work, we present an extensive comparison of the performances of distinct algorithms for quantification of Lithium in a mining prospection stage, using spectra acquired with both a commercial handheld device and a laboratory prototype. Covering both linear and non-linear methodologies, the results show that, when covering a wide range of concentrations typical on a mining operation, non-linear methodologies manage to achieve errors compatible with a semi-quantitative performance, offering performances better than those obtained with linear methods, which are more affected by saturation and matrix effects. The findings enclosed offer support for future applications in the field and may possibly be generalized for other elements of interest in similar mining environments.}
}

@article{liuComparisonQuantitativeAnalysis2022,
  title        = {Comparison on {{Quantitative Analysis}} of {{Olivine Using MarSCoDe Laser-Induced Breakdown Spectroscopy}} in a {{Simulated Martian Atmosphere}}},
  author       = {Liu, Xiangfeng and Xu, Weiming and Li, Luning and Xu, Xuesen and Qi, Hai and Zhang, Zhenqiang and Yang, Fan and Yan, Zhixin and Liu, Chongfei and Yuan, Rujun and Wan, Xiong and Shu, Rong},
  date         = {2022-01},
  journaltitle = {Remote Sensing},
  volume       = {14},
  number       = {21},
  pages        = {5612},
  publisher    = {{Multidisciplinary Digital Publishing Institute}},
  issn         = {2072-4292},
  doi          = {10.3390/rs14215612},
  url          = {https://www.mdpi.com/2072-4292/14/21/5612},
  urldate      = {2024-02-26},
  abstract     = {A Mars Surface Composition Detector (MarSCoDe) instrument mounted on Zhurong rover of Tianwen-1, adopts Laser-Induced Breakdown Spectroscopy (LIBS), with no sample preparation or dust and coatings ablation required, to conduct rapid multi-elemental analysis and characterization of minerals, rocks and soils on the surface of Mars. To test the capability of MarSCoDe LIBS measurement and quantitative analysis, some methods of multivariate analysis on olivine samples with gradient concentrations were inspected based on the spectra acquired in a Mars-simulated environment before the rover launch in 2020. Firstly, LIBS spectra need preprocessing, including background subtraction, random signal denoising, continuum baseline removal, spectral drift correction and wavelength calibration, radiation calibration, and multi-channel spectra subset merging. Then, the quantitative analysis with univariate linear regression (ULR) and multivariate linear regression (MLR) are performed on the characteristic lines, while principal component regression (PCR), partial least square regression (PLSR), ridge, least-absolute-shrinkage-and-selection-operator (LASSO) and elastic net, and nonlinear analysis with back-propagation (BP) are conducted on the entire spectral information. Finally, the performance on the quantitative olivine analyzed by MarSCoDe LIBS is compared with the mean spectrum and all spectra for each sample and evaluated by some statistical indicators. The results show that: (1) the calibration curve of ULR constructed by the characteristic line of magnesium and iron indicates the linear relationship between the spectral signal and the element concentration, and the limits of detection of forsterite and fayalite is 0.9943 and 2.0536 (c\%) analyzed by mean spectra, and 2.3354 and 3.8883 (c\%) analyzed by all spectra; (2) the R2 value on the calibration and validation of all the methods is close to 1, and the predicted concentration estimated by these calibration models is close to the true concentration; (3) the shrinkage or regularization technique of ridge, LASSO and elastic net perform better than the ULR and MLR, except for ridge overfitting on the testing sample; the best results can be obtained by the dimension reduction technique of PCR and PLSR, especially with PLSR; and BP is more applicable for the sample measured with larger spectral dataset.},
  issue        = {21},
  langid       = {english}
}

@article{yangConvolutionalNeuralNetwork2022,
  title        = {Convolutional {{Neural Network Chemometrics}} for {{Rock Identification Based}} on {{Laser-Induced Breakdown Spectroscopy Data}} in {{Tianwen-1 Pre-Flight Experiments}}},
  author       = {Yang, Fan and Xu, Weiming and Cui, Zhicheng and Liu, Xiangfeng and Xu, Xuesen and Jia, Liangchen and Chen, Yuwei and Shu, Rong and Li, Luning},
  date         = {2022-01},
  journaltitle = {Remote Sensing},
  volume       = {14},
  number       = {21},
  pages        = {5343},
  publisher    = {{Multidisciplinary Digital Publishing Institute}},
  issn         = {2072-4292},
  doi          = {10.3390/rs14215343},
  url          = {https://www.mdpi.com/2072-4292/14/21/5343},
  urldate      = {2024-02-26},
  abstract     = {Laser-induced breakdown spectroscopy (LIBS) coupled with chemometrics is an efficient method for rock identification and classification, which has considerable potential in planetary geology. A great challenge facing the LIBS community is the difficulty to accurately discriminate rocks with close chemical compositions. A convolutional neural network (CNN) model has been designed in this study to identify twelve types of rock, among which some rocks have similar compositions. Both the training set and the testing set are constructed based on the LIBS spectra acquired by Mars Surface Composition Detector (MarSCoDe) for China’s Tianwen-1 Mars exploration mission. All the spectra were collected from dedicated rock pellet samples, which were placed in a simulated Martian atmospheric environment. The classification performance of the CNN has been compared with that of three alternative machine learning algorithms, i.e., logistic regression (LR), support vector machine (SVM), and linear discriminant analysis (LDA). Among the four methods, it is on the CNN model that the highest classification correct rate has been obtained, as assessed by precision score, recall score, and the harmonic mean of precision and recall. Furthermore, the classification accuracy is inspected more quantitatively via Brier score, and the CNN is still the best performing model. The results demonstrate that the CNN-based chemometrics are an efficient tool for rock identification with LIBS spectra collected in a simulated Martian environment. Despite the relatively small sample set, this study implies that CNN-supported LIBS classification is a promising analytical technique for Tianwen-1 Mars mission and more planetary explorations in the future.},
  issue        = {21},
  langid       = {english}
}

@article{silvaRobustCalibrationModels2022,
  title        = {Towards Robust Calibration Models for Laser-Induced Breakdown Spectroscopy Using Unsupervised Clustered Regression Techniques},
  author       = {Silva, Nuno A. and Capela, Diana and Ferreira, Miguel and Gonçalves, Filipe and Lima, Alexandre and Guimarães, Diana and Jorge, Pedro A. S.},
  date         = {2022-12-01},
  journaltitle = {Results in Optics},
  shortjournal = {Results in Optics},
  volume       = {9},
  pages        = {100245},
  issn         = {2666-9501},
  doi          = {10.1016/j.rio.2022.100245},
  url          = {https://www.sciencedirect.com/science/article/pii/S2666950122000359},
  urldate      = {2024-02-26},
  abstract     = {One of the caveats of laser-induced breakdown spectroscopy technique is the performance for quantification purposes, in particular when the matrix of the sample is complex or the problem spans over a wide range of concentrations. These two questions are key issues for geology applications including ore grading in mining operations and typically lead to sub-optimal results. In this work, we present the implementation of a class of clustered regression calibration algorithms, that previously search the sample space looking for similar samples before employing a linear calibration model that is trained for that cluster. For a case study involving lithium quantification in three distinct exploration drills, the obtained results demonstrate that building local models can improve the performance of standard linear models in particular in the lower concentration region. Furthermore, we show that the models generalize well for unseen data of exploration drills on distinct rock veins, which can motivate not only further research on this class of methods but also technological applications for similar mining environments.}
}

@article{woldPrincipalComponentAnalysis1987,
  title        = {Principal Component Analysis},
  author       = {Wold, Svante and Esbensen, Kim and Geladi, Paul},
  date         = {1987-08-01},
  journaltitle = {Chemometrics and Intelligent Laboratory Systems},
  shortjournal = {Chemometrics and Intelligent Laboratory Systems},
  series       = {Proceedings of the {{Multivariate Statistical Workshop}} for {{Geologists}} and {{Geochemists}}},
  volume       = {2},
  number       = {1},
  pages        = {37--52},
  issn         = {0169-7439},
  doi          = {10.1016/0169-7439(87)80084-9},
  url          = {https://www.sciencedirect.com/science/article/pii/0169743987800849},
  urldate      = {2024-02-26},
  abstract     = {Principal component analysis of a data matrix extracts the dominant patterns in the matrix in terms of a complementary set of score and loading plots. It is the responsibility of the data analyst to formulate the scientific issue at hand in terms of PC projections, PLS regressions, etc. Ask yourself, or the investigator, why the data matrix was collected, and for what purpose the experiments and measurements were made. Specify before the analysis what kinds of patterns you would expect and what you would find exciting. The results of the analysis depend on the scaling of the matrix, which therefore must be specified. Variance scaling, where each variable is scaled to unit variance, can be recommended for general use, provided that almost constant variables are left unscaled. Combining different types of variables warrants blockscaling. In the initial analysis, look for outliers and strong groupings in the plots, indicating that the data matrix perhaps should be “polished” or whether disjoint modeling is the proper course. For plotting purposes, two or three principal components are usually sufficient, but for modeling purposes the number of significant components should be properly determined, e.g. by cross-validation. Use the resulting principal components to guide your continued investigation or chemical experimentation, not as an end in itself.}
}

@online{bankAutoencoders2021,
  title       = {Autoencoders},
  author      = {Bank, Dor and Koenigstein, Noam and Giryes, Raja},
  date        = {2021-04-03},
  eprint      = {2003.05991},
  eprinttype  = {arxiv},
  eprintclass = {cs, stat},
  url         = {http://arxiv.org/abs/2003.05991},
  urldate     = {2024-02-26},
  abstract    = {An autoencoder is a specific type of a neural network, which is mainly designed to encode the input into a compressed and meaningful representation, and then decode it back such that the reconstructed input is similar as possible to the original one. This chapter surveys the different types of autoencoders that are mainly used today. It also describes various applications and use-cases of autoencoders.},
  pubstate    = {preprint},
  note        = {Last~Accessed:~2024-02-26}
}

@article{caruana_no_1997,
  title        = {Multitask learning},
  volume       = {28},
  issn         = {08856125},
  url          = {http://link.springer.com/10.1023/A:1007379606734},
  doi          = {10.1023/A:1007379606734},
  pages        = {41--75},
  number       = {1},
  journaltitle = {Machine Learning},
  author       = {Rich Caruana},
  urldate      = {2024-02-26},
  date         = {1997},
  langid       = {english},
  keywords     = {}
}

<<<<<<< HEAD
@book{James2023AnIS,
  title={An Introduction to Statistical Learning with Applications in Python},
  author={Gareth James and Daniela Witten and Trevor Hastie and Robert Tibshirani},
  year={2023},
  publisher={Springer}
=======
@misc{chemcamNasaWebsite,
  title     = {ChemCam},
  url       = {https://mars.nasa.gov/msl/spacecraft/instruments/chemcam/},
  journal   = {NASA},
  publisher = {NASA},
  author    = {Lanza, Nina},
  year      = {2022},
  month     = {May}
}

@misc{curiosityNasaWebsite,
  title     = {Mars Curiosity Rover},
  url       = {https://mars.nasa.gov/msl/home/},
  journal   = {NASA},
  publisher = {NASA},
  author    = {NASA},
  year      = {2021},
  month     = {Sep}
}

@article{wiensPreflightCalibrationInitial2013,
  title = {Pre-Flight Calibration and Initial Data Processing for the {{ChemCam}} Laser-Induced Breakdown Spectroscopy Instrument on the {{Mars Science Laboratory}} Rover},
  author = {Wiens, R. C. and Maurice, S. and Lasue, J. and Forni, O. and Anderson, R. B. and Clegg, S. and Bender, S. and Blaney, D. and Barraclough, B. L. and Cousin, A. and Deflores, L. and Delapp, D. and Dyar, M. D. and Fabre, C. and Gasnault, O. and Lanza, N. and Mazoyer, J. and Melikechi, N. and Meslin, P. -Y. and Newsom, H. and Ollila, A. and Perez, R. and Tokar, R. L. and Vaniman, D.},
  date = {2013-04-01},
  journaltitle = {Spectrochimica Acta Part B: Atomic Spectroscopy},
  shortjournal = {Spectrochimica Acta Part B: Atomic Spectroscopy},
  volume = {82},
  pages = {1--27},
  issn = {0584-8547},
  doi = {10.1016/j.sab.2013.02.003},
  url = {https://www.sciencedirect.com/science/article/pii/S0584854713000505},
  urldate = {2023-10-03},
>>>>>>> fdbde79d
}<|MERGE_RESOLUTION|>--- conflicted
+++ resolved
@@ -358,13 +358,6 @@
   keywords     = {}
 }
 
-<<<<<<< HEAD
-@book{James2023AnIS,
-  title={An Introduction to Statistical Learning with Applications in Python},
-  author={Gareth James and Daniela Witten and Trevor Hastie and Robert Tibshirani},
-  year={2023},
-  publisher={Springer}
-=======
 @misc{chemcamNasaWebsite,
   title     = {ChemCam},
   url       = {https://mars.nasa.gov/msl/spacecraft/instruments/chemcam/},
@@ -397,5 +390,11 @@
   doi = {10.1016/j.sab.2013.02.003},
   url = {https://www.sciencedirect.com/science/article/pii/S0584854713000505},
   urldate = {2023-10-03},
->>>>>>> fdbde79d
+}
+
+@book{James2023AnIS,
+  title={An Introduction to Statistical Learning with Applications in Python},
+  author={Gareth James and Daniela Witten and Trevor Hastie and Robert Tibshirani},
+  year={2023},
+  publisher={Springer}
 }
@article{p9_paper,
  title  = {Identifying Limitations in the {ChemCam} Multivariate Oxide Composition Model for Elemental Quantification in Martian Geological Samples},
  author = {Houmann, Christian Bager Bach and Østergaard, Patrick Frostholm and Hostrup, Ivik Lau Dalgas},
  date   = {2024-01-31},
  url    = {https://vbn-aau-dk.zorac.aub.aau.dk/ws/files/659161040/p9_report_31_01_24.pdf},
  langid = {english}
}

@article{andersonImprovedAccuracyQuantitative2017,
  title        = {Improved Accuracy in Quantitative Laser-Induced Breakdown Spectroscopy Using Sub-Models},
  author       = {Anderson, Ryan B. and Clegg, Samuel M. and Frydenvang, Jens and Wiens, Roger C. and McLennan, Scott and Morris, Richard V. and Ehlmann, Bethany and Dyar, M. Darby},
  date         = {2017-03-01},
  journaltitle = {Spectrochimica Acta Part B: Atomic Spectroscopy},
  shortjournal = {Spectrochimica Acta Part B: Atomic Spectroscopy},
  volume       = {129},
  pages        = {49--57},
  issn         = {0584-8547},
  doi          = {10.1016/j.sab.2016.12.002},
  url          = {https://www.sciencedirect.com/science/article/pii/S0584854716303925},
  urldate      = {2023-02-11},
  abstract     = {Accurate quantitative analysis of diverse geologic materials is one of the primary challenges faced by the laser-induced breakdown spectroscopy (LIBS)-based ChemCam instrument on the Mars Science Laboratory (MSL) rover. The SuperCam instrument on the Mars 2020 rover, as well as other LIBS instruments developed for geochemical analysis on Earth or other planets, will face the same challenge. Consequently, part of the ChemCam science team has focused on the development of improved multivariate analysis calibrations methods. Developing a single regression model capable of accurately determining the composition of very different target materials is difficult because the response of an element's emission lines in LIBS spectra can vary with the concentration of other elements. We demonstrate a conceptually simple “sub-model” method for improving the accuracy of quantitative LIBS analysis of diverse target materials. The method is based on training several regression models on sets of targets with limited composition ranges and then “blending” these “sub-models” into a single final result. Tests of the sub-model method show improvement in test set root mean squared error of prediction (RMSEP) for almost all cases. The sub-model method, using partial least squares (PLS) regression, is being used as part of the current ChemCam quantitative calibration, but the sub-model method is applicable to any multivariate regression method and may yield similar improvements.},
  langid       = {english}
}

@article{cleggRecalibrationMarsScience2017,
  title        = {Recalibration of the {{Mars Science Laboratory ChemCam}} Instrument with an Expanded Geochemical Database},
  author       = {Clegg, Samuel M. and Wiens, Roger C. and Anderson, Ryan and Forni, Olivier and Frydenvang, Jens and Lasue, Jeremie and Cousin, Agnes and Payré, Valérie and Boucher, Tommy and Dyar, M. Darby and McLennan, Scott M. and Morris, Richard V. and Graff, Trevor G. and Mertzman, Stanley A. and Ehlmann, Bethany L. and Belgacem, Ines and Newsom, Horton and Clark, Ben C. and Melikechi, Noureddine and Mezzacappa, Alissa and McInroy, Rhonda E. and Martinez, Ronald and Gasda, Patrick and Gasnault, Olivier and Maurice, Sylvestre},
  date         = {2017-03-01},
  journaltitle = {Spectrochimica Acta Part B: Atomic Spectroscopy},
  shortjournal = {Spectrochimica Acta Part B: Atomic Spectroscopy},
  volume       = {129},
  pages        = {64--85},
  issn         = {0584-8547},
  doi          = {10.1016/j.sab.2016.12.003},
  url          = {https://www.sciencedirect.com/science/article/pii/S0584854716303913},
  urldate      = {2023-02-11},
  abstract     = {The ChemCam Laser-Induced Breakdown Spectroscopy (LIBS) instrument onboard the Mars Science Laboratory (MSL) rover Curiosity has obtained {$>$}300,000 spectra of rock and soil analysis targets since landing at Gale Crater in 2012, and the spectra represent perhaps the largest publicly-available LIBS datasets. The compositions of the major elements, reported as oxides (SiO2, TiO2, Al2O3, FeOT, MgO, CaO, Na2O, K2O), have been re-calibrated using a laboratory LIBS instrument, Mars-like atmospheric conditions, and a much larger set of standards (408) that span a wider compositional range than previously employed. The new calibration uses a combination of partial least squares (PLS1) and Independent Component Analysis (ICA) algorithms, together with a calibration transfer matrix to minimize differences between the conditions under which the standards were analyzed in the laboratory and the conditions on Mars. While the previous model provided good results in the compositional range near the average Mars surface composition, the new model fits the extreme compositions far better. Examples are given for plagioclase feldspars, where silicon was significantly over-estimated by the previous model, and for calcium-sulfate veins, where silicon compositions near zero were inaccurate. The uncertainties of major element abundances are described as a function of the abundances, and are overall significantly lower than the previous model, enabling important new geochemical interpretations of the data.},
  langid       = {english}
}

@article{andersonPostlandingMajorElement2022,
  title        = {Post-Landing Major Element Quantification Using {{SuperCam}} Laser Induced Breakdown Spectroscopy},
  author       = {Anderson, Ryan B. and Forni, Olivier and Cousin, Agnes and Wiens, Roger C. and Clegg, Samuel M. and Frydenvang, Jens and Gabriel, Travis S. J. and Ollila, Ann and Schröder, Susanne and Beyssac, Olivier and Gibbons, Erin and Vogt, David S. and Clavé, Elise and Manrique, Jose-Antonio and Legett, Carey and Pilleri, Paolo and Newell, Raymond T. and Sarrao, Joseph and Maurice, Sylvestre and Arana, Gorka and Benzerara, Karim and Bernardi, Pernelle and Bernard, Sylvain and Bousquet, Bruno and Brown, Adrian J. and Alvarez-Llamas, César and Chide, Baptiste and Cloutis, Edward and Comellas, Jade and Connell, Stephanie and Dehouck, Erwin and Delapp, Dorothea M. and Essunfeld, Ari and Fabre, Cecile and Fouchet, Thierry and Garcia-Florentino, Cristina and García-Gómez, Laura and Gasda, Patrick and Gasnault, Olivier and Hausrath, Elisabeth M. and Lanza, Nina L. and Laserna, Javier and Lasue, Jeremie and Lopez, Guillermo and Madariaga, Juan Manuel and Mandon, Lucia and Mangold, Nicolas and Meslin, Pierre-Yves and Nelson, Anthony E. and Newsom, Horton and Reyes-Newell, Adriana L. and Robinson, Scott and Rull, Fernando and Sharma, Shiv and Simon, Justin I. and Sobron, Pablo and Fernandez, Imanol Torre and Udry, Arya and Venhaus, Dawn and McLennan, Scott M. and Morris, Richard V. and Ehlmann, Bethany},
  date         = {2022-02-01},
  journaltitle = {Spectrochimica Acta Part B: Atomic Spectroscopy},
  shortjournal = {Spectrochimica Acta Part B: Atomic Spectroscopy},
  volume       = {188},
  pages        = {106347},
  issn         = {0584-8547},
  doi          = {10.1016/j.sab.2021.106347},
  url          = {https://www.sciencedirect.com/science/article/pii/S0584854721003049},
  urldate      = {2023-05-15},
  abstract     = {The SuperCam instrument on the Perseverance Mars 2020 rover uses a pulsed 1064~nm laser to ablate targets at a distance and conduct laser induced breakdown spectroscopy (LIBS) by analyzing the light from the resulting plasma. SuperCam LIBS spectra are preprocessed to remove ambient light, noise, and the continuum signal present in LIBS observations. Prior to quantification, spectra are masked to remove noisier spectrometer regions and spectra are normalized to minimize signal fluctuations and effects of target distance. In some cases, the spectra are also standardized or binned prior to quantification. To determine quantitative elemental compositions of diverse geologic materials at Jezero crater, Mars, we use a suite of 1198 laboratory spectra of 334 well-characterized reference samples. The samples were selected to span a wide range of compositions and include typical silicate rocks, pure minerals (e.g., silicates, sulfates, carbonates, oxides), more unusual compositions (e.g., Mn ore and sodalite), and replicates of the sintered SuperCam calibration targets (SCCTs) onboard the rover. For each major element (SiO2, TiO2, Al2O3, FeOT, MgO, CaO, Na2O, K2O), the database was subdivided into five “folds” with similar distributions of the element of interest. One fold was held out as an independent test set, and the remaining four folds were used to optimize multivariate regression models relating the spectrum to the composition. We considered a variety of models, and selected several for further investigation for each element, based primarily on the root mean squared error of prediction (RMSEP) on the test set, when analyzed at 3~m. In cases with several models of comparable performance at 3~m, we incorporated the SCCT performance at different distances to choose the preferred model. Shortly after landing on Mars and collecting initial spectra of geologic targets, we selected one model per element. Subsequently, with additional data from geologic targets, some models were revised to ensure results that are more consistent with geochemical constraints. The calibration discussed here is a snapshot of an ongoing effort to deliver the most accurate chemical compositions with SuperCam LIBS.},
  langid       = {english}
}

@article{wiensChemcam2012,
  title        = {The {ChemCam} Instrument Suite on the Mars Science Laboratory ({MSL}) Rover: Body Unit and Combined System Tests},
  volume       = {170},
  issn         = {1572-9672},
  url          = {https://doi.org/10.1007/s11214-012-9902-4},
  doi          = {10.1007/s11214-012-9902-4},
  shorttitle   = {The {ChemCam} Instrument Suite on the Mars Science Laboratory ({MSL}) Rover},
  abstract     = {The {ChemCam} instrument suite on the Mars Science Laboratory ({MSL}) rover Curiosity provides remote compositional information using the first laser-induced breakdown spectrometer ({LIBS}) on a planetary mission, and provides sample texture and morphology data using a remote micro-imager ({RMI}). Overall, {ChemCam} supports {MSL} with five capabilities: remote classification of rock and soil characteristics; quantitative elemental compositions including light elements like hydrogen and some elements to which {LIBS} is uniquely sensitive (e.g., Li, Be, Rb, Sr, Ba); remote removal of surface dust and depth profiling through surface coatings; context imaging; and passive spectroscopy over the 240–905 nm range. {ChemCam} is built in two sections: The mast unit, consisting of a laser, telescope, {RMI}, and associated electronics, resides on the rover’s mast, and is described in a companion paper. {ChemCam}’s body unit, which is mounted in the body of the rover, comprises an optical demultiplexer, three spectrometers, detectors, their coolers, and associated electronics and data handling logic. Additional instrument components include a 6 m optical fiber which transfers the {LIBS} light from the telescope to the body unit, and a set of onboard calibration targets. {ChemCam} was integrated and tested at Los Alamos National Laboratory where it also underwent {LIBS} calibration with 69 geological standards prior to integration with the rover. Post-integration testing used coordinated mast and instrument commands, including {LIBS} line scans on rock targets during system-level thermal-vacuum tests. In this paper we describe the body unit, optical fiber, and calibration targets, and the assembly, testing, and verification of the instrument prior to launch.},
  pages        = {167--227},
  number       = {1},
  journaltitle = {Space Science Reviews},
  shortjournal = {Space Sci Rev},
  author       = {Wiens, Roger C. and Maurice, Sylvestre and Barraclough, Bruce and Saccoccio, Muriel and Barkley, Walter C. and Bell, James F. and Bender, Steve and Bernardin, John and Blaney, Diana and Blank, Jennifer and Bouyé, Marc and Bridges, Nathan and Bultman, Nathan and Caïs, Phillippe and Clanton, Robert C. and Clark, Benton and Clegg, Samuel and Cousin, Agnes and Cremers, David and Cros, Alain and {DeFlores}, Lauren and Delapp, Dorothea and Dingler, Robert and D’Uston, Claude and Darby Dyar, M. and Elliott, Tom and Enemark, Don and Fabre, Cecile and Flores, Mike and Forni, Olivier and Gasnault, Olivier and Hale, Thomas and Hays, Charles and Herkenhoff, Ken and Kan, Ed and Kirkland, Laurel and Kouach, Driss and Landis, David and Langevin, Yves and Lanza, Nina and {LaRocca}, Frank and Lasue, Jeremie and Latino, Joseph and Limonadi, Daniel and Lindensmith, Chris and Little, Cynthia and Mangold, Nicolas and Manhes, Gerard and Mauchien, Patrick and {McKay}, Christopher and Miller, Ed and Mooney, Joe and Morris, Richard V. and Morrison, Leland and Nelson, Tony and Newsom, Horton and Ollila, Ann and Ott, Melanie and Pares, Laurent and Perez, René and Poitrasson, Franck and Provost, Cheryl and Reiter, Joseph W. and Roberts, Tom and Romero, Frank and Sautter, Violaine and Salazar, Steven and Simmonds, John J. and Stiglich, Ralph and Storms, Steven and Striebig, Nicolas and Thocaven, Jean-Jacques and Trujillo, Tanner and Ulibarri, Mike and Vaniman, David and Warner, Noah and Waterbury, Rob and Whitaker, Robert and Witt, James and Wong-Swanson, Belinda},
  urldate      = {2023-10-03},
  date         = {2012-09-01},
  langid       = {english},
  keywords     = {{ChemCam}, Curiosity, Gale Crater, Laser induced breakdown spectroscopy, Laser plasma, {LIBS}, Mars, Mars Science Laboratory, {MSL}, {RMI}}
}

@article{song_DF-K-ELM,
  title        = {Incorporating domain knowledge into machine learning for laser-induced breakdown spectroscopy quantification},
  volume       = {195},
  issn         = {0584-8547},
  url          = {https://www.sciencedirect.com/science/article/pii/S0584854722001343},
  doi          = {10.1016/j.sab.2022.106490},
  abstract     = {During the last decade, various machine learning methods have been applied to improve the accuracy of quantitative analysis in laser-induced breakdown spectroscopy ({LIBS}) by modelling the complex relationship between spectral intensity and analyte concentration. However, machine learning methods tend to have high model complexity and are difficult to interpret their predictions. Moreover, their decision-making mechanisms rarely consider the physical principles behind quantitative analysis, resulting in a reduction of {LIBS} quantification accuracy and a question of trust in the quantification results. This work investigates the feasibility of incorporating domain knowledge into machine learning to improve {LIBS} quantification performance. A new regression method based on dominant factor and kernel extreme learning machine is proposed, namely {DF}-K-{ELM}. It uses knowledge-based spectral lines, related to analyte compositions, to construct a linear physical principle based model and adopts K-{ELM} to account for the residuals of the linear model. {DF}-K-{ELM} intuitively explains how knowledge-based spectral lines influence prediction results and improves model interpretability without reducing model complexity. The proposed method, {DF}-K-{ELM}, is tested on 10 regression tasks based on 3 {LIBS} datasets and compared with 6 baseline methods. It achieves the best and second best performance on 4 and 2 tasks, respectively. Moreover, compared to traditional machine learning methods, dominant factor based methods yield higher accuracy in most cases. Such results demonstrate that incorporating domain knowledge into machine learning is a viable approach to improve the performance of {LIBS} quantification.},
  pages        = {106490},
  journaltitle = {Spectrochimica Acta Part B: Atomic Spectroscopy},
  shortjournal = {Spectrochimica Acta Part B: Atomic Spectroscopy},
  author       = {Song, Weiran and Hou, Zongyu and Gu, Weilun and Afgan, Muhammad Sher and Cui, Jiacheng and Wang, Hui and Wang, Yun and Wang, Zhe},
  urldate      = {2024-02-22},
  date         = {2022-09-01},
  keywords     = {Domain knowledge, Interpretable machine learning, Kernel extreme learning machine, Laser-induced breakdown spectroscopy, Quantitative analysis}
}

@article{rezaei_dimensionality_reduction,
  title    = {Using various machine learning algorithms for quantitative analysis in {LIBS} technique},
  abstract = {Laser induced breakdown spectroscopy ({LIBS}) technique is employed for quantitative analysis of aluminum samples by different classical machine learning approaches. A Q-switch Nd:{YAG} laser at fundamental harmonic of 1064 nm is utilized for creation of {LIBS} plasma for prediction of constituent concentrations of the aluminum standard alloys. In current research, concentration prediction is performed by linear approaches of support vector regression ({SVR}), multiple linear regression ({MLR}), principal component analysis ({PCA}) integrated with {MLR} (called {PCA}-{MLR}) and {SVR} (called {PCA}–{SVR}), and as well as nonlinear algorithms of artificial neural network ({ANN}), kernelized support vector regression ({KSVR}), and the integration of traditional principal component analysis with {KSVR} (called {PCA}–{KSVR}), and {ANN} (called {PCA}-{ANN}). Furthermore, dimension reduction is applied on various methodologies by {PCA} algorithm for improving the quantitative analysis. The results presented that the combination of {PCA} with {KSVR} algorithm model had the best efficiency in predictions of the most of elements among other classical machine learning algorithms.},
  author   = {Rezaei, Mohsen and Rezaei, Fatemeh and Karimi, Parvin},
  langid   = {english}
}

@article{yang_laser-induced_2022,
  title        = {Laser-induced breakdown spectroscopy combined with a convolutional neural network: A promising methodology for geochemical sample identification in Tianwen-1 Mars mission},
  volume       = {192},
  issn         = {0584-8547},
  url          = {https://www.sciencedirect.com/science/article/pii/S0584854722000611},
  doi          = {10.1016/j.sab.2022.106417},
  shorttitle   = {Laser-induced breakdown spectroscopy combined with a convolutional neural network},
  abstract     = {As an in-situ and stand-off detection technique, laser-induced breakdown spectroscopy ({LIBS}) can perform efficient geochemical sample identification and classification with chemometrics, and therefore {LIBS} has played a shining role in planetary exploration missions. Unlike in laboratory experiments, the {LIBS} sampling distance in field detection for planetary exploration naturally varies. The considerable spectral differences caused by the varying distance can be a critical challenge for chemometrics model training and testing. In this research, we address this issue by focusing on the construction of a chemometrics model with powerful learning ability rather than the conventional spectral data processing for distance correction. Specifically, we have investigated the performance of a designed deep convolutional neural network ({CNN}) on datasets consisting of multi-distance spectra. More than 18,000 {LIBS} spectra were collected by a duplicate model of the {MarSCoDe} instrument for China's Tianwen-1 Mars mission, at eight different distances ranging from 2.0 m to 5.0 m. These spectra were acquired from 39 geochemical standard samples, which were classified by the deep {CNN}. The competence of the {CNN} is compared with that of four alternative chemometrics, i. e. back-propagation neural network, support vector machine, linear discriminant analysis, and logistic regression. The {CNN} can surpass the other four algorithms in terms of overall prediction accuracy. In addition, we have inspected the dependence of the {CNN} performance on the distance number involved in the training set and the data properties of the testing set. Furthermore, it has been revealed that the {CNN} model can behave even better if an extremely simple distance correction procedure is supplemented. Our results show that {CNN} is an extraordinary chemometrics for material classification on multi-distance spectra datasets, implying that {CNN}-{LIBS} is a promising methodology for geochemical sample identification/classification in Tianwen-1 mission and other future planetary exploration missions, and in even more field detection scenarios with varying sampling distance.},
  pages        = {106417},
  journaltitle = {Spectrochimica Acta Part B: Atomic Spectroscopy},
  shortjournal = {Spectrochimica Acta Part B: Atomic Spectroscopy},
  author       = {Yang, Fan and Li, Lu-Ning and Xu, Wei-Ming and Liu, Xiang-Feng and Cui, Zhi-Cheng and Jia, Liang-Chen and Liu, Yang and Xu, Jun-Hua and Chen, Yu-Wei and Xu, Xue-Sen and Wang, Jian-Yu and Qi, Hai and Shu, Rong},
  urldate      = {2024-02-22},
  date         = {2022-06-01},
  keywords     = {Convolutional neural network, Laser-induced breakdown spectroscopy, {MarSCoDe}, Multi-distance spectra, Sampling distance}
}

@online{marsnasagov_msl,
  title      = {Mars Science Laboratory {\textbar} Missions},
  url        = {https://mars.nasa.gov/mars-exploration/missions/mars-science-laboratory},
  abstract   = {{NASA}'s real-time portal for Mars exploration, featuring the latest news, images, and discoveries from the Red Planet.},
  titleaddon = {{NASA} Mars Exploration},
  author     = {mars.nasa.gov},
  urldate    = {2024-03-12},
  langid     = {english},
  note       = {Last~Accessed: 2024-03-12}
}

@online{marsnasagov_vikings,
  title      = {Viking 1 \& 2 {\textbar} Missions},
  url        = {https://mars.nasa.gov/mars-exploration/missions/viking-1-2},
  abstract   = {{NASA}'s real-time portal for Mars exploration, featuring the latest news, images, and discoveries from the Red Planet.},
  titleaddon = {{NASA} Mars Exploration},
  author     = {mars.nasa.gov},
  urldate    = {2024-01-23},
  langid     = {english},
  note       = {Last~Accessed: 2024-01-23}
}

@online{marsnasagov_observer,
  title      = {Mars Observer {\textbar} Missions},
  url        = {https://mars.nasa.gov/mars-exploration/missions/mars-observer},
  abstract   = {{NASA}'s real-time portal for Mars exploration, featuring the latest news, images, and discoveries from the Red Planet.},
  titleaddon = {{NASA} Mars Exploration},
  author     = {mars.nasa.gov},
  urldate    = {2024-01-23},
  langid     = {english},
  note       = {Last~Accessed: 2024-01-23}
}

@online{marsnasagov_spirit_opportunity,
  title      = {Mars Exploration Rovers {\textbar} Missions},
  url        = {https://mars.nasa.gov/mars-exploration/missions/mars-exploration-rovers},
  abstract   = {{NASA}'s real-time portal for Mars exploration, featuring the latest news, images, and discoveries from the Red Planet.},
  titleaddon = {{NASA} Mars Exploration},
  author     = {mars.nasa.gov},
  urldate    = {2024-01-23},
  langid     = {english}
  note       = {Last~Accessed: 2024-01-23}
}

@article{jeonEffectsFeatureEngineering2024,
  title        = {Effects of Feature Engineering on the Robustness of Laser-Induced Breakdown Spectroscopy for Industrial Steel Classification},
  author       = {Jeon, Gookseon and Keum, Hohyun and Lee, Hyunkeun and Oh, Kyunghwan and Choi, Janghee},
  date         = {2024-02-01},
  journaltitle = {Spectrochimica Acta Part B: Atomic Spectroscopy},
  shortjournal = {Spectrochimica Acta Part B: Atomic Spectroscopy},
  volume       = {212},
  pages        = {106857},
  issn         = {0584-8547},
  doi          = {10.1016/j.sab.2024.106857},
  url          = {https://www.sciencedirect.com/science/article/pii/S0584854724000016},
  urldate      = {2024-02-26},
  abstract     = {Steel is a widely used material. Since steel has different properties and uses depending on the steel type, it is essential to accurately classify the steel types. LIBS is a promising technique for real-time classification due to its advantages such as rapid analysis and feasibility of measurement in air. However, enhancing the robustness of classification models is still challenging in industrial applications. This study investigates the effects of feature engineering on the robustness of laser-induced breakdown spectroscopy (LIBS) for industrial steel classification. To make LIBS applicable to the steel industry, a remote LIBS system was developed. The LIBS system was utilized to classify the six representative types of steel. To evaluate the performance of the LIBS system, the measurements were reproduced, with the same sample, at seven different laser energies. The robustness of the LIBS system was investigated by conducting experiments using various feature-engineering and learning-based algorithms on the LIBS data, with test datasets having laser energies different from those of the training datasets. The results indicate that the LIBS signal intensity ratio as the input data leads to a more robust classification model than using principal components or random forest-based datasets. In addition, the intensity ratios with similar upper-state energies were found to be more suitable input data for steel classification. These findings demonstrate the potential of the LIBS system for the highly accurate and robust classification of industrial-grade steel.}
}

@article{fontanaLaserInducedBreakdown2023,
  title        = {Laser {{Induced Breakdown Spectroscopy}} ({{LIBS}}) for Whole Rock Geochemistry},
  author       = {Fontana, Fernando F. and family=Hoek, given=Ben, prefix=van der, useprefix=true and Tassios, Steven and Tiddy, Caroline and Stromberg, Jessica and Francis, Neil and Uvarova, Yulia A. and Lancaster, David G.},
  date         = {2023-03-01},
  journaltitle = {Journal of Geochemical Exploration},
  shortjournal = {Journal of Geochemical Exploration},
  volume       = {246},
  pages        = {107160},
  issn         = {0375-6742},
  doi          = {10.1016/j.gexplo.2023.107160},
  url          = {https://www.sciencedirect.com/science/article/pii/S0375674223000079},
  urldate      = {2024-02-26},
  abstract     = {To meet the ever-increasing global demand for metals, new mineral deposits need to be discovered. However, as the exploration frontier progressively moves towards deeper buried prospective areas, sampling is becoming costlier and deposit discovery rates are in decline. New technologies and analytical procedures able to deliver fast, reliable, and cheaper samples, analysis, and data, compared to current procedures are therefore, crucial in decreasing the risk of exploration targeting and can represent a step change in mineral exploration. In this study we demonstrate how to emulate laboratory whole-rock geochemical data for major elements (Al, Ca, Fe, K, Mg, Na, Si, and Ti) by averaging LIBS spot analyses performed over single, 1-mm spaced transects, that imitate downhole trajectories, along \textasciitilde 1-meter length drill core intervals for chemically, texturally, and mineralogically diverse rocks. Data was collected using a benchtop prototype LIBS instrument that could be reconfigured to fit within a ≥ 75~mm diameter drill hole. The prototype comprises a customised 8~ns pulsed 532~nm Nd:YAG laser with maximum pulse energy of 40~mJ at 5~Hz; two high-resolution spectrometers that together cover a spectral range from 190 to 830~nm, hence allowing all elements to be analysed; a motorised stage; and optics. Estimated LIBS geochemistry shows strong correlations with laboratory whole rock geochemistry for the selected major elements, particularly for Si, Al, and Na, and to a lesser extent K, although the LIBS estimation can breakdown for elements found in low concentrations (e.g., 0.06~wt\%). Factors including the variability in mineralogy and element deportment, or roughness of the analysed surface can result in under- or over-estimation in LIBS whole rock geochemistry. In addition, for more efficient data collection processes, investigations of the optimal number of LIBs spot analysis showed that optimal \textasciitilde 30 to \textasciitilde 560 spot analyses per meter are required to emulate whole rock geochemistry (e.g., 1~\% error and 95~\% confidence). The strongest influence on the optimal number of LIBS analysis required for estimation of whole rock geochemistry is the range of element concentration and to a lesser extent the number of minerals that host an element as well as grain size. The results of this study show promise in development of strategies for rapid whole rock geochemical analysis down a drill hole.}
}

@article{sunMachineLearningTransfer2021,
  title        = {From Machine Learning to Transfer Learning in Laser-Induced Breakdown Spectroscopy Analysis of Rocks for {{Mars}} Exploration},
  author       = {Sun, Chen and Xu, Weijie and Tan, Yongqi and Zhang, Yuqing and Yue, Zengqi and Zou, Long and Shabbir, Sahar and Wu, Mengting and Chen, Fengye and Yu, Jin},
  date         = {2021-11-01},
  journaltitle = {Scientific Reports},
  shortjournal = {Sci Rep},
  volume       = {11},
  number       = {1},
  pages        = {21379},
  publisher    = {{Nature Publishing Group}},
  issn         = {2045-2322},
  doi          = {10.1038/s41598-021-00647-2},
  url          = {https://www.nature.com/articles/s41598-021-00647-2},
  urldate      = {2023-09-26},
  abstract     = {With the ChemCam instrument, laser-induced breakdown spectroscopy (LIBS) has successively contributed to Mars exploration by determining the elemental compositions of soils, crusts, and rocks. The American Perseverance rover and the Chinese Zhurong rover respectively landed on Mars on February 18 and May 15, 2021, further increase the number of LIBS instruments on Mars. Such an unprecedented situation requires a reinforced research effort on the methods of LIBS spectral data analysis. Although the matrix effects correspond to a general issue in LIBS, they become accentuated in the case of rock analysis for Mars exploration, because of the large variation of rock compositions leading to the chemical matrix effect, and the difference in surface physical properties between laboratory standards (in pressed powder pellet, glass or ceramic) used to establish calibration models and natural rocks encountered on Mars, leading to the physical matrix effect. The chemical matrix effect has been tackled in the ChemCam project with large sets of laboratory standards offering a good representation of various compositions of Mars rocks. The present work more specifically deals with the physical matrix effect which is still lacking a satisfactory solution. The approach consists in introducing transfer learning in LIBS data treatment. For the specific application of total alkali-silica (TAS) classification of rocks (either with a polished surface or in the raw state), the results show a significant improvement in the ability to predict of pellet-based models when trained together with suitable information from rocks in a procedure of transfer learning. The correct TAS classification rate increases from 25\% for polished rocks and 33.3\% for raw rocks with a machine learning model, to 83.3\% with a transfer learning model for both types of rock samples.},
  issue        = {1},
  langid       = {english}
}

@article{wangDeterminationElementalComposition2023,
  title        = {Determination of {{Elemental Composition}} and {{Content}} in {{Stream Sediments}} by {{Laser-Induced Breakdown Spectroscopy}}},
  author       = {Wang, H. and Yan, X. and Xin, Y. and Fang, P. and Wang, Y. and Liu, S. and Jia, J. and Zhang, L. and Wan, X.},
  date         = {2023},
  journaltitle = {Chemosensors},
  volume       = {11},
  number       = {7},
  issn         = {2227-9040},
  doi          = {10.3390/chemosensors11070377},
  abstract     = {The stream sediment (SS) records evolution information of the water system structure and sedimentary environment in specific regions during different geological periods, which is of great significance for studying the ancient planetary environment and the law of water system changes. Based on the SS of different geographical environments on Earth, remote laser-induced breakdown spectroscopy (remote-LIBS) technology combined with the multidimensional scaling-back propagation neural network (MDS-BPNN) algorithm was used to conduct an in-depth analysis of remote qualitative and quantitative detection of the elemental composition and content of SS. The results show that the detection system based on remote LIBS combined with an artificial neural network algorithm can achieve an ideal quantitative analysis of major and trace elements. The coefficients of determination (R2) of the test set for major elements is greater than 0.9996, and the root mean square error (RMSE) is less than 0.7325. The coefficients of determination (R2) of the test set for trace elements is greater than 0.9837, and the root mean square error is less than 42.21. In addition, for the application scenario of exploring extraterrestrial life, biominerals represented by stromatolite phosphorite (SP) are easy to form sand and enter into SS under weathering. Therefore, this paper discusses the feasibility of using remote-LIBS technology to detect and identify such minerals under the disappearance of SPs’ macro- and micro-characteristics. From our research, we can find that remote-LIBS technology is the preferred candidate for discovering dust-covered biominerals. In geological environments rich in water system sedimentary rocks, such as Mars’ ancient riverbeds, LIBS technology is crucial for deciphering the “life signals” hidden in the Martian sand. © 2023 by the authors.},
  langid       = {english}
}

@article{leporeQuantitativePredictionAccuracies2022a,
  title        = {Quantitative Prediction Accuracies Derived from Laser-Induced Breakdown Spectra Using Optimized Multivariate Submodels},
  author       = {Lepore, Kate H. and Ytsma, Caroline R. and Dyar, M. Darby},
  date         = {2022-05-01},
  journaltitle = {Spectrochimica Acta Part B: Atomic Spectroscopy},
  shortjournal = {Spectrochimica Acta Part B: Atomic Spectroscopy},
  volume       = {191},
  pages        = {106408},
  issn         = {0584-8547},
  doi          = {10.1016/j.sab.2022.106408},
  url          = {https://www.sciencedirect.com/science/article/pii/S0584854722000520},
  urldate      = {2024-02-26},
  abstract     = {The accuracy of laser-induced breakdown spectroscopy (LIBS) methods for analyzing geological samples is improved when calibration standards and unknown targets are compositionally similar. A recent study suggests that customized submodels can be used to optimize calibration datasets to achieve more accurate predictions [1]. In practice, this is difficult to implement because the errors inherent in the methods used for sorting unknown targets by composition may affect how successfully this matching can occur. Moreover, creation of submodels intrinsically reduces the size of the dataset on which the model is trained, which has been shown to reduce prediction accuracy. This paper uses LIBS spectra of 2990 unique rock powder standards to compare the accuracy of 1) submodels generated for each element over its geochemical range, 2) submodels created using SiO2 content only, 3) submodels created using the ratio of Si(II)/Si(I) emission lines to group spectra by a proxy for approximate plasma temperature, and 4) models created using all data. Results indicate that prediction accuracies are not always improved by creating submodels because subdividing a dataset to optimize calibrations will always result in a smaller database available for each submodel, and the reduced training set size negatively affects accuracy. Customized LIBS standards for specific applications might overcome this problem in cases where the matrix is similar and the expected concentration range is known. But in a majority of geochemical applications, submodel approaches are only useful in improving prediction accuracies when the initial database is itself extensive enough to support large, robust submodel calibration suites.}
}

@article{kepesImprovingLaserinducedBreakdown2022,
  title        = {Improving Laser-Induced Breakdown Spectroscopy Regression Models via Transfer Learning},
  author       = {Kepes, Erik and Vrabel, Jakub and Pořízka, Pavel and Kaiser, Jozef},
  date         = {2022-01-01},
  journaltitle = {Journal of Analytical Atomic Spectrometry},
  shortjournal = {Journal of Analytical Atomic Spectrometry},
  volume       = {37},
  doi          = {10.1039/D2JA00180B},
  abstract     = {Laser-induced breakdown spectroscopy (LIBS) is a well-established analytical tool with relevance in extra-terrestrial exploration. Despite considerable efforts towards the development of calibration-free LIBS approaches, these are currently outperformed by calibration-based...}
}

@article{ferreiraComprehensiveComparisonLinear2022,
  title        = {Comprehensive Comparison of Linear and Non-Linear Methodologies for Lithium Quantification in Geological Samples Using {{LIBS}}},
  author       = {Ferreira, Miguel F. S. and Capela, Diana and Silva, Nuno A. and Gonçalves, Filipe and Lima, Alexandre and Guimarães, Diana and Jorge, Pedro A. S.},
  date         = {2022-09-01},
  journaltitle = {Spectrochimica Acta Part B: Atomic Spectroscopy},
  shortjournal = {Spectrochimica Acta Part B: Atomic Spectroscopy},
  volume       = {195},
  pages        = {106504},
  issn         = {0584-8547},
  doi          = {10.1016/j.sab.2022.106504},
  url          = {https://www.sciencedirect.com/science/article/pii/S0584854722001483},
  urldate      = {2024-02-26},
  abstract     = {Laser-induced breakdown spectroscopy allows fast chemical analysis of light elements without significant sample preparation, turning it into a promising technique for on-site mining operations. Still, the performance for quantification purposes remains its major caveat, obstructing a broader application of the technique. In this work, we present an extensive comparison of the performances of distinct algorithms for quantification of Lithium in a mining prospection stage, using spectra acquired with both a commercial handheld device and a laboratory prototype. Covering both linear and non-linear methodologies, the results show that, when covering a wide range of concentrations typical on a mining operation, non-linear methodologies manage to achieve errors compatible with a semi-quantitative performance, offering performances better than those obtained with linear methods, which are more affected by saturation and matrix effects. The findings enclosed offer support for future applications in the field and may possibly be generalized for other elements of interest in similar mining environments.}
}

@article{liuComparisonQuantitativeAnalysis2022,
  title        = {Comparison on {{Quantitative Analysis}} of {{Olivine Using MarSCoDe Laser-Induced Breakdown Spectroscopy}} in a {{Simulated Martian Atmosphere}}},
  author       = {Liu, Xiangfeng and Xu, Weiming and Li, Luning and Xu, Xuesen and Qi, Hai and Zhang, Zhenqiang and Yang, Fan and Yan, Zhixin and Liu, Chongfei and Yuan, Rujun and Wan, Xiong and Shu, Rong},
  date         = {2022-01},
  journaltitle = {Remote Sensing},
  volume       = {14},
  number       = {21},
  pages        = {5612},
  publisher    = {{Multidisciplinary Digital Publishing Institute}},
  issn         = {2072-4292},
  doi          = {10.3390/rs14215612},
  url          = {https://www.mdpi.com/2072-4292/14/21/5612},
  urldate      = {2024-02-26},
  abstract     = {A Mars Surface Composition Detector (MarSCoDe) instrument mounted on Zhurong rover of Tianwen-1, adopts Laser-Induced Breakdown Spectroscopy (LIBS), with no sample preparation or dust and coatings ablation required, to conduct rapid multi-elemental analysis and characterization of minerals, rocks and soils on the surface of Mars. To test the capability of MarSCoDe LIBS measurement and quantitative analysis, some methods of multivariate analysis on olivine samples with gradient concentrations were inspected based on the spectra acquired in a Mars-simulated environment before the rover launch in 2020. Firstly, LIBS spectra need preprocessing, including background subtraction, random signal denoising, continuum baseline removal, spectral drift correction and wavelength calibration, radiation calibration, and multi-channel spectra subset merging. Then, the quantitative analysis with univariate linear regression (ULR) and multivariate linear regression (MLR) are performed on the characteristic lines, while principal component regression (PCR), partial least square regression (PLSR), ridge, least-absolute-shrinkage-and-selection-operator (LASSO) and elastic net, and nonlinear analysis with back-propagation (BP) are conducted on the entire spectral information. Finally, the performance on the quantitative olivine analyzed by MarSCoDe LIBS is compared with the mean spectrum and all spectra for each sample and evaluated by some statistical indicators. The results show that: (1) the calibration curve of ULR constructed by the characteristic line of magnesium and iron indicates the linear relationship between the spectral signal and the element concentration, and the limits of detection of forsterite and fayalite is 0.9943 and 2.0536 (c\%) analyzed by mean spectra, and 2.3354 and 3.8883 (c\%) analyzed by all spectra; (2) the R2 value on the calibration and validation of all the methods is close to 1, and the predicted concentration estimated by these calibration models is close to the true concentration; (3) the shrinkage or regularization technique of ridge, LASSO and elastic net perform better than the ULR and MLR, except for ridge overfitting on the testing sample; the best results can be obtained by the dimension reduction technique of PCR and PLSR, especially with PLSR; and BP is more applicable for the sample measured with larger spectral dataset.},
  issue        = {21},
  langid       = {english}
}

@article{yangConvolutionalNeuralNetwork2022,
  title        = {Convolutional {{Neural Network Chemometrics}} for {{Rock Identification Based}} on {{Laser-Induced Breakdown Spectroscopy Data}} in {{Tianwen-1 Pre-Flight Experiments}}},
  author       = {Yang, Fan and Xu, Weiming and Cui, Zhicheng and Liu, Xiangfeng and Xu, Xuesen and Jia, Liangchen and Chen, Yuwei and Shu, Rong and Li, Luning},
  date         = {2022-01},
  journaltitle = {Remote Sensing},
  volume       = {14},
  number       = {21},
  pages        = {5343},
  publisher    = {{Multidisciplinary Digital Publishing Institute}},
  issn         = {2072-4292},
  doi          = {10.3390/rs14215343},
  url          = {https://www.mdpi.com/2072-4292/14/21/5343},
  urldate      = {2024-02-26},
  abstract     = {Laser-induced breakdown spectroscopy (LIBS) coupled with chemometrics is an efficient method for rock identification and classification, which has considerable potential in planetary geology. A great challenge facing the LIBS community is the difficulty to accurately discriminate rocks with close chemical compositions. A convolutional neural network (CNN) model has been designed in this study to identify twelve types of rock, among which some rocks have similar compositions. Both the training set and the testing set are constructed based on the LIBS spectra acquired by Mars Surface Composition Detector (MarSCoDe) for China’s Tianwen-1 Mars exploration mission. All the spectra were collected from dedicated rock pellet samples, which were placed in a simulated Martian atmospheric environment. The classification performance of the CNN has been compared with that of three alternative machine learning algorithms, i.e., logistic regression (LR), support vector machine (SVM), and linear discriminant analysis (LDA). Among the four methods, it is on the CNN model that the highest classification correct rate has been obtained, as assessed by precision score, recall score, and the harmonic mean of precision and recall. Furthermore, the classification accuracy is inspected more quantitatively via Brier score, and the CNN is still the best performing model. The results demonstrate that the CNN-based chemometrics are an efficient tool for rock identification with LIBS spectra collected in a simulated Martian environment. Despite the relatively small sample set, this study implies that CNN-supported LIBS classification is a promising analytical technique for Tianwen-1 Mars mission and more planetary explorations in the future.},
  issue        = {21},
  langid       = {english}
}

@article{silvaRobustCalibrationModels2022,
  title        = {Towards Robust Calibration Models for Laser-Induced Breakdown Spectroscopy Using Unsupervised Clustered Regression Techniques},
  author       = {Silva, Nuno A. and Capela, Diana and Ferreira, Miguel and Gonçalves, Filipe and Lima, Alexandre and Guimarães, Diana and Jorge, Pedro A. S.},
  date         = {2022-12-01},
  journaltitle = {Results in Optics},
  shortjournal = {Results in Optics},
  volume       = {9},
  pages        = {100245},
  issn         = {2666-9501},
  doi          = {10.1016/j.rio.2022.100245},
  url          = {https://www.sciencedirect.com/science/article/pii/S2666950122000359},
  urldate      = {2024-02-26},
  abstract     = {One of the caveats of laser-induced breakdown spectroscopy technique is the performance for quantification purposes, in particular when the matrix of the sample is complex or the problem spans over a wide range of concentrations. These two questions are key issues for geology applications including ore grading in mining operations and typically lead to sub-optimal results. In this work, we present the implementation of a class of clustered regression calibration algorithms, that previously search the sample space looking for similar samples before employing a linear calibration model that is trained for that cluster. For a case study involving lithium quantification in three distinct exploration drills, the obtained results demonstrate that building local models can improve the performance of standard linear models in particular in the lower concentration region. Furthermore, we show that the models generalize well for unseen data of exploration drills on distinct rock veins, which can motivate not only further research on this class of methods but also technological applications for similar mining environments.}
}

@article{woldPrincipalComponentAnalysis1987,
  title        = {Principal Component Analysis},
  author       = {Wold, Svante and Esbensen, Kim and Geladi, Paul},
  date         = {1987-08-01},
  journaltitle = {Chemometrics and Intelligent Laboratory Systems},
  shortjournal = {Chemometrics and Intelligent Laboratory Systems},
  series       = {Proceedings of the {{Multivariate Statistical Workshop}} for {{Geologists}} and {{Geochemists}}},
  volume       = {2},
  number       = {1},
  pages        = {37--52},
  issn         = {0169-7439},
  doi          = {10.1016/0169-7439(87)80084-9},
  url          = {https://www.sciencedirect.com/science/article/pii/0169743987800849},
  urldate      = {2024-02-26},
  abstract     = {Principal component analysis of a data matrix extracts the dominant patterns in the matrix in terms of a complementary set of score and loading plots. It is the responsibility of the data analyst to formulate the scientific issue at hand in terms of PC projections, PLS regressions, etc. Ask yourself, or the investigator, why the data matrix was collected, and for what purpose the experiments and measurements were made. Specify before the analysis what kinds of patterns you would expect and what you would find exciting. The results of the analysis depend on the scaling of the matrix, which therefore must be specified. Variance scaling, where each variable is scaled to unit variance, can be recommended for general use, provided that almost constant variables are left unscaled. Combining different types of variables warrants blockscaling. In the initial analysis, look for outliers and strong groupings in the plots, indicating that the data matrix perhaps should be “polished” or whether disjoint modeling is the proper course. For plotting purposes, two or three principal components are usually sufficient, but for modeling purposes the number of significant components should be properly determined, e.g. by cross-validation. Use the resulting principal components to guide your continued investigation or chemical experimentation, not as an end in itself.}
}

@online{bankAutoencoders2021,
  title       = {Autoencoders},
  author      = {Bank, Dor and Koenigstein, Noam and Giryes, Raja},
  date        = {2021-04-03},
  eprint      = {2003.05991},
  eprinttype  = {arxiv},
  eprintclass = {cs, stat},
  url         = {http://arxiv.org/abs/2003.05991},
  urldate     = {2024-02-26},
  abstract    = {An autoencoder is a specific type of a neural network, which is mainly designed to encode the input into a compressed and meaningful representation, and then decode it back such that the reconstructed input is similar as possible to the original one. This chapter surveys the different types of autoencoders that are mainly used today. It also describes various applications and use-cases of autoencoders.},
  pubstate    = {preprint},
  note        = {Last~Accessed:~2024-02-26}
}

@article{caruana_no_1997,
  title        = {Multitask learning},
  volume       = {28},
  issn         = {08856125},
  url          = {http://link.springer.com/10.1023/A:1007379606734},
  doi          = {10.1023/A:1007379606734},
  pages        = {41--75},
  number       = {1},
  journaltitle = {Machine Learning},
  author       = {Rich Caruana},
  urldate      = {2024-02-26},
  date         = {1997},
  langid       = {english},
  keywords     = {}
}

@article{Huang2015AnEA,
  title={An empirical analysis of data preprocessing for machine learning-based software cost estimation},
  author={Jianglin Huang and Yan-Fu Li and Min Xie},
  journal={Inf. Softw. Technol.},
  year={2015},
  volume={67},
  pages={108-127},
  url={https://api.semanticscholar.org/CorpusID:19650667}
}

@misc{chemcamNasaWebsite,
  title     = {ChemCam},
  url       = {https://mars.nasa.gov/msl/spacecraft/instruments/chemcam/},
  journal   = {NASA},
  publisher = {NASA},
  author    = {Lanza, Nina},
  year      = {2022},
  month     = {May}
}

@misc{curiosityNasaWebsite,
  title     = {Mars Curiosity Rover},
  url       = {https://mars.nasa.gov/msl/home/},
  journal   = {NASA},
  publisher = {NASA},
  author    = {NASA},
  year      = {2021},
  month     = {Sep}
}

@article{wiensPreflightCalibrationInitial2013,
  title = {Pre-Flight Calibration and Initial Data Processing for the {{ChemCam}} Laser-Induced Breakdown Spectroscopy Instrument on the {{Mars Science Laboratory}} Rover},
  author = {Wiens, R. C. and Maurice, S. and Lasue, J. and Forni, O. and Anderson, R. B. and Clegg, S. and Bender, S. and Blaney, D. and Barraclough, B. L. and Cousin, A. and Deflores, L. and Delapp, D. and Dyar, M. D. and Fabre, C. and Gasnault, O. and Lanza, N. and Mazoyer, J. and Melikechi, N. and Meslin, P. -Y. and Newsom, H. and Ollila, A. and Perez, R. and Tokar, R. L. and Vaniman, D.},
  date = {2013-04-01},
  journaltitle = {Spectrochimica Acta Part B: Atomic Spectroscopy},
  shortjournal = {Spectrochimica Acta Part B: Atomic Spectroscopy},
  volume = {82},
  pages = {1--27},
  issn = {0584-8547},
  doi = {10.1016/j.sab.2013.02.003},
  url = {https://www.sciencedirect.com/science/article/pii/S0584854713000505},
  urldate = {2023-10-03},
}

@book{James2023AnIS,
  title={An Introduction to Statistical Learning with Applications in Python},
  author={Gareth James and Daniela Witten and Trevor Hastie and Robert Tibshirani},
  year={2023},
  publisher={Springer}
}

@inproceedings{optuna_2019,
    title={Optuna: A Next-generation Hyperparameter Optimization Framework},
    author={Akiba, Takuya and Sano, Shotaro and Yanase, Toshihiko and Ohta, Takeru and Koyama, Masanori},
    booktitle={Proceedings of the 25th {ACM} {SIGKDD} International Conference on Knowledge Discovery and Data Mining},
    year={2019}
}

@incollection{liuRecentAdvancesMachine2024,
    title = {Recent Advances in Machine Learning Methodologies for {{LIBS}} Quantitative Analysis},
    author = {Liu, Hao and Han, Kai and Yang, Weiqiang and Chen, Minsun},
    date = {2024-04-09},
    doi = {10.5772/intechopen.1004414},
    abstract = {The mapping between LIBS spectral data to the quantitative results can become highly complicated and nonlinear due to experimental conditions, sample surface state, matrix effect, self-absorption, etc. Therefore, the accurate quantitative analysis is the longstanding dream of the LIBS community. The advantages of machine learning in dealing with high-dimensional and nonlinear problems have made it a cutting-edge hot topic in quantitative LIBS in recent years. This chapter introduces the current bottlenecks in quantitative LIBS, sorts out the data processing methods, and reviews the research status and progress of conventional machine learning methods such as PLS, SVM, LSSVM, Lasso, and artificial neural network-based methods. By comparing the results of different methods, the perspective of future developments on learning-based methods is discussed. This chapter aims to review the applications of the combination of quantitative LIBS and machine learning methods and demonstrate the performance of different machine learning methods based on experimental results.},
}

@article{scholkopftKPCA,
    author = {Schölkopf, Bernhard and Smola, Alexander and Müller, Klaus-Robert},
    title = "{Nonlinear Component Analysis as a Kernel Eigenvalue Problem}",
    journal = {Neural Computation},
    volume = {10},
    number = {5},
    pages = {1299-1319},
    year = {1998},
    month = {07},
    abstract = "{A new method for performing a nonlinear form of principal component analysis is proposed. By the use of integral operator kernel functions, one can efficiently compute principal components in high-dimensional feature spaces, related to input space by some nonlinear map—for instance, the space of all possible five-pixel products in 16 × 16 images. We give the derivation of the method and present experimental results on polynomial feature extraction for pattern recognition.}",
    issn = {0899-7667},
    doi = {10.1162/089976698300017467},
    url = {https://doi.org/10.1162/089976698300017467},
    eprint = {https://direct.mit.edu/neco/article-pdf/10/5/1299/813905/089976698300017467.pdf},
}

@INPROCEEDINGS{pavlyshenko2018stacking,
    author={Pavlyshenko, Bohdan},
    booktitle={2018 IEEE Second International Conference on Data Stream Mining \& Processing (DSMP)},
    title={Using Stacking Approaches for Machine Learning Models},
    year={2018},
    volume={},
    number={},
    pages={255-258},
    keywords={Predictive models;Stacking;Machine learning;Logistics;Forecasting;Bayes methods;Time series analysis;machine learning;stacking;forecasting;classification;regression},
    doi={10.1109/DSMP.2018.8478522}
}

@online{PDSGeoscienceNode,
  title      = {PDS Geoscience Node},
  url        = {https://pds-geosciences.wustl.edu/},
  abstract   = {The Geosciences Node of NASA's Planetary Data System (PDS) archives and distributes digital data related to the study of the surfaces and interiors of terrestrial planetary bodies. We work directly with NASA missions to help them generate well-documented, permanent data archives. We provide data to NASA-sponsored researchers along with expert assistance in using the data.},
  author     = {Washington University in St. Louis},
  urldate    = {2023-09-01},
  langid     = {english},
  note       = {Last~Accessed: 2023-09-01}
}

@article{druckerSVR,
	title = {Support {Vector} {Regression} {Machines}},
	abstract = {A new regression technique based on Vapnik's concept of support vectors is introduced. We compare support vector regression (SVR) with a committee regression technique (bagging) based on regression trees and ridge regression done in feature space. On the basis of these experiments, it is expected that SVR will have advantages in high dimensionality space because SVR optimization does not depend on the dimensionality of the input space.},
	language = {en},
	author = {Drucker, Harris and Burges, Christopher J C and Kaufman, Linda and Smola, Alex J and Vapnik, Vladimir},
<<<<<<< HEAD
}


@article{geurtsERF,
	title = {Extremely randomized trees},
	volume = {63},
	issn = {1573-0565},
	url = {https://doi.org/10.1007/s10994-006-6226-1},
	doi = {10.1007/s10994-006-6226-1},
	abstract = {This paper proposes a new tree-based ensemble method for supervised classification and regression problems. It essentially consists of randomizing strongly both attribute and cut-point choice while splitting a tree node. In the extreme case, it builds totally randomized trees whose structures are independent of the output values of the learning sample. The strength of the randomization can be tuned to problem specifics by the appropriate choice of a parameter. We evaluate the robustness of the default choice of this parameter, and we also provide insight on how to adjust it in particular situations. Besides accuracy, the main strength of the resulting algorithm is computational efficiency. A bias/variance analysis of the Extra-Trees algorithm is also provided as well as a geometrical and a kernel characterization of the models induced.},
	language = {en},
	number = {1},
	urldate = {2024-05-24},
	journal = {Machine Learning},
	author = {Geurts, Pierre and Ernst, Damien and Wehenkel, Louis},
	month = apr,
	year = {2006},
	keywords = {Bias/variance tradeoff, Cut-point randomization, Decision and regression trees, Ensemble methods, Kernel-based models, Supervised learning},
	pages = {3--42},
=======
	file = {Drucker et al. - Support Vector Regression Machines.pdf:C\:\\Users\\Patrick\\Zotero\\storage\\RZEXUIXV\\Drucker et al. - Support Vector Regression Machines.pdf:application/pdf},
}

@book{Vasques2024,
  title     = {Machine Learning Theory and Applications: Hands-on Use Cases with Python on Classical and Quantum Machines},
  author    = {Xavier Vasques},
  year      = {2024},
  publisher = {Wiley},
  address   = {Hoboken, New Jersey},
  isbn      = {9781394220618}
>>>>>>> 8b08e3f8
}<|MERGE_RESOLUTION|>--- conflicted
+++ resolved
@@ -467,7 +467,6 @@
 	abstract = {A new regression technique based on Vapnik's concept of support vectors is introduced. We compare support vector regression (SVR) with a committee regression technique (bagging) based on regression trees and ridge regression done in feature space. On the basis of these experiments, it is expected that SVR will have advantages in high dimensionality space because SVR optimization does not depend on the dimensionality of the input space.},
 	language = {en},
 	author = {Drucker, Harris and Burges, Christopher J C and Kaufman, Linda and Smola, Alex J and Vapnik, Vladimir},
-<<<<<<< HEAD
 }
 
 
@@ -487,8 +486,6 @@
 	year = {2006},
 	keywords = {Bias/variance tradeoff, Cut-point randomization, Decision and regression trees, Ensemble methods, Kernel-based models, Supervised learning},
 	pages = {3--42},
-=======
-	file = {Drucker et al. - Support Vector Regression Machines.pdf:C\:\\Users\\Patrick\\Zotero\\storage\\RZEXUIXV\\Drucker et al. - Support Vector Regression Machines.pdf:application/pdf},
 }
 
 @book{Vasques2024,
@@ -498,5 +495,4 @@
   publisher = {Wiley},
   address   = {Hoboken, New Jersey},
   isbn      = {9781394220618}
->>>>>>> 8b08e3f8
 }
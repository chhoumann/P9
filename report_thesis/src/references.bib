@article{p9_paper,
  title  = {Identifying Limitations in the {ChemCam} Multivariate Oxide Composition Model for Elemental Quantification in Martian Geological Samples},
  author = {Houmann, Christian Bager Bach and Østergaard, Patrick Frostholm and Hostrup, Ivik Lau Dalgas},
  date   = {2024-01-31},
  url    = {https://vbn-aau-dk.zorac.aub.aau.dk/ws/files/659161040/p9_report_31_01_24.pdf},
  langid = {english}
}

@article{andersonImprovedAccuracyQuantitative2017,
  title        = {Improved Accuracy in Quantitative Laser-Induced Breakdown Spectroscopy Using Sub-Models},
  author       = {Anderson, Ryan B. and Clegg, Samuel M. and Frydenvang, Jens and Wiens, Roger C. and McLennan, Scott and Morris, Richard V. and Ehlmann, Bethany and Dyar, M. Darby},
  date         = {2017-03-01},
  journaltitle = {Spectrochimica Acta Part B: Atomic Spectroscopy},
  shortjournal = {Spectrochimica Acta Part B: Atomic Spectroscopy},
  volume       = {129},
  pages        = {49--57},
  issn         = {0584-8547},
  doi          = {10.1016/j.sab.2016.12.002},
  url          = {https://www.sciencedirect.com/science/article/pii/S0584854716303925},
  urldate      = {2023-02-11},
  abstract     = {Accurate quantitative analysis of diverse geologic materials is one of the primary challenges faced by the laser-induced breakdown spectroscopy (LIBS)-based ChemCam instrument on the Mars Science Laboratory (MSL) rover. The SuperCam instrument on the Mars 2020 rover, as well as other LIBS instruments developed for geochemical analysis on Earth or other planets, will face the same challenge. Consequently, part of the ChemCam science team has focused on the development of improved multivariate analysis calibrations methods. Developing a single regression model capable of accurately determining the composition of very different target materials is difficult because the response of an element's emission lines in LIBS spectra can vary with the concentration of other elements. We demonstrate a conceptually simple “sub-model” method for improving the accuracy of quantitative LIBS analysis of diverse target materials. The method is based on training several regression models on sets of targets with limited composition ranges and then “blending” these “sub-models” into a single final result. Tests of the sub-model method show improvement in test set root mean squared error of prediction (RMSEP) for almost all cases. The sub-model method, using partial least squares (PLS) regression, is being used as part of the current ChemCam quantitative calibration, but the sub-model method is applicable to any multivariate regression method and may yield similar improvements.},
  langid       = {english}
}

@article{cleggRecalibrationMarsScience2017,
  title        = {Recalibration of the {{Mars Science Laboratory ChemCam}} Instrument with an Expanded Geochemical Database},
  author       = {Clegg, Samuel M. and Wiens, Roger C. and Anderson, Ryan and Forni, Olivier and Frydenvang, Jens and Lasue, Jeremie and Cousin, Agnes and Payré, Valérie and Boucher, Tommy and Dyar, M. Darby and McLennan, Scott M. and Morris, Richard V. and Graff, Trevor G. and Mertzman, Stanley A. and Ehlmann, Bethany L. and Belgacem, Ines and Newsom, Horton and Clark, Ben C. and Melikechi, Noureddine and Mezzacappa, Alissa and McInroy, Rhonda E. and Martinez, Ronald and Gasda, Patrick and Gasnault, Olivier and Maurice, Sylvestre},
  date         = {2017-03-01},
  journaltitle = {Spectrochimica Acta Part B: Atomic Spectroscopy},
  shortjournal = {Spectrochimica Acta Part B: Atomic Spectroscopy},
  volume       = {129},
  pages        = {64--85},
  issn         = {0584-8547},
  doi          = {10.1016/j.sab.2016.12.003},
  url          = {https://www.sciencedirect.com/science/article/pii/S0584854716303913},
  urldate      = {2023-02-11},
  abstract     = {The ChemCam Laser-Induced Breakdown Spectroscopy (LIBS) instrument onboard the Mars Science Laboratory (MSL) rover Curiosity has obtained {$>$}300,000 spectra of rock and soil analysis targets since landing at Gale Crater in 2012, and the spectra represent perhaps the largest publicly-available LIBS datasets. The compositions of the major elements, reported as oxides (SiO2, TiO2, Al2O3, FeOT, MgO, CaO, Na2O, K2O), have been re-calibrated using a laboratory LIBS instrument, Mars-like atmospheric conditions, and a much larger set of standards (408) that span a wider compositional range than previously employed. The new calibration uses a combination of partial least squares (PLS1) and Independent Component Analysis (ICA) algorithms, together with a calibration transfer matrix to minimize differences between the conditions under which the standards were analyzed in the laboratory and the conditions on Mars. While the previous model provided good results in the compositional range near the average Mars surface composition, the new model fits the extreme compositions far better. Examples are given for plagioclase feldspars, where silicon was significantly over-estimated by the previous model, and for calcium-sulfate veins, where silicon compositions near zero were inaccurate. The uncertainties of major element abundances are described as a function of the abundances, and are overall significantly lower than the previous model, enabling important new geochemical interpretations of the data.},
  langid       = {english}
}

@article{andersonPostlandingMajorElement2022,
  title        = {Post-Landing Major Element Quantification Using {{SuperCam}} Laser Induced Breakdown Spectroscopy},
  author       = {Anderson, Ryan B. and Forni, Olivier and Cousin, Agnes and Wiens, Roger C. and Clegg, Samuel M. and Frydenvang, Jens and Gabriel, Travis S. J. and Ollila, Ann and Schröder, Susanne and Beyssac, Olivier and Gibbons, Erin and Vogt, David S. and Clavé, Elise and Manrique, Jose-Antonio and Legett, Carey and Pilleri, Paolo and Newell, Raymond T. and Sarrao, Joseph and Maurice, Sylvestre and Arana, Gorka and Benzerara, Karim and Bernardi, Pernelle and Bernard, Sylvain and Bousquet, Bruno and Brown, Adrian J. and Alvarez-Llamas, César and Chide, Baptiste and Cloutis, Edward and Comellas, Jade and Connell, Stephanie and Dehouck, Erwin and Delapp, Dorothea M. and Essunfeld, Ari and Fabre, Cecile and Fouchet, Thierry and Garcia-Florentino, Cristina and García-Gómez, Laura and Gasda, Patrick and Gasnault, Olivier and Hausrath, Elisabeth M. and Lanza, Nina L. and Laserna, Javier and Lasue, Jeremie and Lopez, Guillermo and Madariaga, Juan Manuel and Mandon, Lucia and Mangold, Nicolas and Meslin, Pierre-Yves and Nelson, Anthony E. and Newsom, Horton and Reyes-Newell, Adriana L. and Robinson, Scott and Rull, Fernando and Sharma, Shiv and Simon, Justin I. and Sobron, Pablo and Fernandez, Imanol Torre and Udry, Arya and Venhaus, Dawn and McLennan, Scott M. and Morris, Richard V. and Ehlmann, Bethany},
  date         = {2022-02-01},
  journaltitle = {Spectrochimica Acta Part B: Atomic Spectroscopy},
  shortjournal = {Spectrochimica Acta Part B: Atomic Spectroscopy},
  volume       = {188},
  pages        = {106347},
  issn         = {0584-8547},
  doi          = {10.1016/j.sab.2021.106347},
  url          = {https://www.sciencedirect.com/science/article/pii/S0584854721003049},
  urldate      = {2023-05-15},
  abstract     = {The SuperCam instrument on the Perseverance Mars 2020 rover uses a pulsed 1064~nm laser to ablate targets at a distance and conduct laser induced breakdown spectroscopy (LIBS) by analyzing the light from the resulting plasma. SuperCam LIBS spectra are preprocessed to remove ambient light, noise, and the continuum signal present in LIBS observations. Prior to quantification, spectra are masked to remove noisier spectrometer regions and spectra are normalized to minimize signal fluctuations and effects of target distance. In some cases, the spectra are also standardized or binned prior to quantification. To determine quantitative elemental compositions of diverse geologic materials at Jezero crater, Mars, we use a suite of 1198 laboratory spectra of 334 well-characterized reference samples. The samples were selected to span a wide range of compositions and include typical silicate rocks, pure minerals (e.g., silicates, sulfates, carbonates, oxides), more unusual compositions (e.g., Mn ore and sodalite), and replicates of the sintered SuperCam calibration targets (SCCTs) onboard the rover. For each major element (SiO2, TiO2, Al2O3, FeOT, MgO, CaO, Na2O, K2O), the database was subdivided into five “folds” with similar distributions of the element of interest. One fold was held out as an independent test set, and the remaining four folds were used to optimize multivariate regression models relating the spectrum to the composition. We considered a variety of models, and selected several for further investigation for each element, based primarily on the root mean squared error of prediction (RMSEP) on the test set, when analyzed at 3~m. In cases with several models of comparable performance at 3~m, we incorporated the SCCT performance at different distances to choose the preferred model. Shortly after landing on Mars and collecting initial spectra of geologic targets, we selected one model per element. Subsequently, with additional data from geologic targets, some models were revised to ensure results that are more consistent with geochemical constraints. The calibration discussed here is a snapshot of an ongoing effort to deliver the most accurate chemical compositions with SuperCam LIBS.},
  langid       = {english}
}

@article{wiensChemcam2012,
  title        = {The {ChemCam} Instrument Suite on the Mars Science Laboratory ({MSL}) Rover: Body Unit and Combined System Tests},
  volume       = {170},
  issn         = {1572-9672},
  url          = {https://doi.org/10.1007/s11214-012-9902-4},
  doi          = {10.1007/s11214-012-9902-4},
  shorttitle   = {The {ChemCam} Instrument Suite on the Mars Science Laboratory ({MSL}) Rover},
  abstract     = {The {ChemCam} instrument suite on the Mars Science Laboratory ({MSL}) rover Curiosity provides remote compositional information using the first laser-induced breakdown spectrometer ({LIBS}) on a planetary mission, and provides sample texture and morphology data using a remote micro-imager ({RMI}). Overall, {ChemCam} supports {MSL} with five capabilities: remote classification of rock and soil characteristics; quantitative elemental compositions including light elements like hydrogen and some elements to which {LIBS} is uniquely sensitive (e.g., Li, Be, Rb, Sr, Ba); remote removal of surface dust and depth profiling through surface coatings; context imaging; and passive spectroscopy over the 240–905 nm range. {ChemCam} is built in two sections: The mast unit, consisting of a laser, telescope, {RMI}, and associated electronics, resides on the rover’s mast, and is described in a companion paper. {ChemCam}’s body unit, which is mounted in the body of the rover, comprises an optical demultiplexer, three spectrometers, detectors, their coolers, and associated electronics and data handling logic. Additional instrument components include a 6 m optical fiber which transfers the {LIBS} light from the telescope to the body unit, and a set of onboard calibration targets. {ChemCam} was integrated and tested at Los Alamos National Laboratory where it also underwent {LIBS} calibration with 69 geological standards prior to integration with the rover. Post-integration testing used coordinated mast and instrument commands, including {LIBS} line scans on rock targets during system-level thermal-vacuum tests. In this paper we describe the body unit, optical fiber, and calibration targets, and the assembly, testing, and verification of the instrument prior to launch.},
  pages        = {167--227},
  number       = {1},
  journaltitle = {Space Science Reviews},
  shortjournal = {Space Sci Rev},
  author       = {Wiens, Roger C. and Maurice, Sylvestre and Barraclough, Bruce and Saccoccio, Muriel and Barkley, Walter C. and Bell, James F. and Bender, Steve and Bernardin, John and Blaney, Diana and Blank, Jennifer and Bouyé, Marc and Bridges, Nathan and Bultman, Nathan and Caïs, Phillippe and Clanton, Robert C. and Clark, Benton and Clegg, Samuel and Cousin, Agnes and Cremers, David and Cros, Alain and {DeFlores}, Lauren and Delapp, Dorothea and Dingler, Robert and D’Uston, Claude and Darby Dyar, M. and Elliott, Tom and Enemark, Don and Fabre, Cecile and Flores, Mike and Forni, Olivier and Gasnault, Olivier and Hale, Thomas and Hays, Charles and Herkenhoff, Ken and Kan, Ed and Kirkland, Laurel and Kouach, Driss and Landis, David and Langevin, Yves and Lanza, Nina and {LaRocca}, Frank and Lasue, Jeremie and Latino, Joseph and Limonadi, Daniel and Lindensmith, Chris and Little, Cynthia and Mangold, Nicolas and Manhes, Gerard and Mauchien, Patrick and {McKay}, Christopher and Miller, Ed and Mooney, Joe and Morris, Richard V. and Morrison, Leland and Nelson, Tony and Newsom, Horton and Ollila, Ann and Ott, Melanie and Pares, Laurent and Perez, René and Poitrasson, Franck and Provost, Cheryl and Reiter, Joseph W. and Roberts, Tom and Romero, Frank and Sautter, Violaine and Salazar, Steven and Simmonds, John J. and Stiglich, Ralph and Storms, Steven and Striebig, Nicolas and Thocaven, Jean-Jacques and Trujillo, Tanner and Ulibarri, Mike and Vaniman, David and Warner, Noah and Waterbury, Rob and Whitaker, Robert and Witt, James and Wong-Swanson, Belinda},
  urldate      = {2023-10-03},
  date         = {2012-09-01},
  langid       = {english},
  keywords     = {{ChemCam}, Curiosity, Gale Crater, Laser induced breakdown spectroscopy, Laser plasma, {LIBS}, Mars, Mars Science Laboratory, {MSL}, {RMI}}
}

@article{song_DF-K-ELM,
  title        = {Incorporating domain knowledge into machine learning for laser-induced breakdown spectroscopy quantification},
  volume       = {195},
  issn         = {0584-8547},
  url          = {https://www.sciencedirect.com/science/article/pii/S0584854722001343},
  doi          = {10.1016/j.sab.2022.106490},
  abstract     = {During the last decade, various machine learning methods have been applied to improve the accuracy of quantitative analysis in laser-induced breakdown spectroscopy ({LIBS}) by modelling the complex relationship between spectral intensity and analyte concentration. However, machine learning methods tend to have high model complexity and are difficult to interpret their predictions. Moreover, their decision-making mechanisms rarely consider the physical principles behind quantitative analysis, resulting in a reduction of {LIBS} quantification accuracy and a question of trust in the quantification results. This work investigates the feasibility of incorporating domain knowledge into machine learning to improve {LIBS} quantification performance. A new regression method based on dominant factor and kernel extreme learning machine is proposed, namely {DF}-K-{ELM}. It uses knowledge-based spectral lines, related to analyte compositions, to construct a linear physical principle based model and adopts K-{ELM} to account for the residuals of the linear model. {DF}-K-{ELM} intuitively explains how knowledge-based spectral lines influence prediction results and improves model interpretability without reducing model complexity. The proposed method, {DF}-K-{ELM}, is tested on 10 regression tasks based on 3 {LIBS} datasets and compared with 6 baseline methods. It achieves the best and second best performance on 4 and 2 tasks, respectively. Moreover, compared to traditional machine learning methods, dominant factor based methods yield higher accuracy in most cases. Such results demonstrate that incorporating domain knowledge into machine learning is a viable approach to improve the performance of {LIBS} quantification.},
  pages        = {106490},
  journaltitle = {Spectrochimica Acta Part B: Atomic Spectroscopy},
  shortjournal = {Spectrochimica Acta Part B: Atomic Spectroscopy},
  author       = {Song, Weiran and Hou, Zongyu and Gu, Weilun and Afgan, Muhammad Sher and Cui, Jiacheng and Wang, Hui and Wang, Yun and Wang, Zhe},
  urldate      = {2024-02-22},
  date         = {2022-09-01},
  keywords     = {Domain knowledge, Interpretable machine learning, Kernel extreme learning machine, Laser-induced breakdown spectroscopy, Quantitative analysis}
}

@article{rezaei_dimensionality_reduction,
  title    = {Using various machine learning algorithms for quantitative analysis in {LIBS} technique},
  abstract = {Laser induced breakdown spectroscopy ({LIBS}) technique is employed for quantitative analysis of aluminum samples by different classical machine learning approaches. A Q-switch Nd:{YAG} laser at fundamental harmonic of 1064 nm is utilized for creation of {LIBS} plasma for prediction of constituent concentrations of the aluminum standard alloys. In current research, concentration prediction is performed by linear approaches of support vector regression ({SVR}), multiple linear regression ({MLR}), principal component analysis ({PCA}) integrated with {MLR} (called {PCA}-{MLR}) and {SVR} (called {PCA}–{SVR}), and as well as nonlinear algorithms of artificial neural network ({ANN}), kernelized support vector regression ({KSVR}), and the integration of traditional principal component analysis with {KSVR} (called {PCA}–{KSVR}), and {ANN} (called {PCA}-{ANN}). Furthermore, dimension reduction is applied on various methodologies by {PCA} algorithm for improving the quantitative analysis. The results presented that the combination of {PCA} with {KSVR} algorithm model had the best efficiency in predictions of the most of elements among other classical machine learning algorithms.},
  author   = {Rezaei, Mohsen and Rezaei, Fatemeh and Karimi, Parvin},
  langid   = {english}
}

@article{li2020cnn,
	title = {A laser-induced breakdown spectroscopy multi-component quantitative analytical method based on a deep convolutional neural network},
	volume = {169},
	issn = {0584-8547},
	url = {https://www.sciencedirect.com/science/article/pii/S0584854719304938},
	doi = {10.1016/j.sab.2020.105850},
	abstract = {One major technical difficulty of laser-induced breakdown spectroscopy (LIBS) lies in achieving ideal accuracy of quantitative determination of the multiple chemical components in a target sample. In this study, we propose a LIBS multi-component quantitative analytical method based on the construction of a deep convolutional neural network (CNN). More than 1400 LIBS spectra, collected from 23 China national standard reference materials, were utilized to train the CNN and validate its predictive ability as well. The experiment was implemented by the LIBS system in MarSCoDe, which would be the Mars Surface Composition Detector on the rover of China's first Mars exploration mission in 2020. To evaluate the performance of the CNN, we inspect the root mean square error (RMSE) value of the prediction, with both overall RMSE and component-wise RMSE considered, and we further look into the prediction relative error of each component. We compare the performance of the CNN with that of two alternative schemes based on back-propagation neural network (BPNN) and partial least squares (PLS) regression respectively, with the PLS scheme actually containing two methods, i. e. PLS1 and PLS2. Besides the examination of the specific values of RMSE and relative error, we have also carried out some statistical analysis to endow the comparison with statistical significance. Moreover, we investigate the effect of baseline removal preprocessing upon the predictive ability of each method. The results show that the CNN method has the best performance among the four methods in terms of overall accuracy, no matter the test is based on the spectra with or without baseline removal, and the superiority of the CNN over the other three methods is more significant in the latter case. Since the number of samples is relatively small, the results demonstrated in this work are preliminary and unsuitable for immediate generalization, but they indicate that the CNN-based methodology is a promising tool for LIBS quantitative analysis with good accuracy and high efficiency.},
	urldate = {2024-06-05},
	journal = {Spectrochimica Acta Part B: Atomic Spectroscopy},
	author = {Li, Lu-Ning and Liu, Xiang-Feng and Xu, Wei-Ming and Wang, Jian-Yu and Shu, Rong},
	month = jul,
	year = {2020},
	keywords = {Convolutional neural network, Deep learning, Laser-induced breakdown spectroscopy, MarSCoDe, Multi-component quantitative analysis},
	pages = {105850},
}

@online{marsnasagov_msl,
  title      = {Mars Science Laboratory {\textbar} Missions},
  url        = {https://mars.nasa.gov/mars-exploration/missions/mars-science-laboratory},
  abstract   = {{NASA}'s real-time portal for Mars exploration, featuring the latest news, images, and discoveries from the Red Planet.},
  titleaddon = {{NASA} Mars Exploration},
  author     = {mars.nasa.gov},
  urldate    = {2024-03-12},
  langid     = {english},
  note       = {Last~Accessed: 2024-03-12}
}

@online{marsnasagov_vikings,
  title      = {Viking 1 \& 2 {\textbar} Missions},
  url        = {https://mars.nasa.gov/mars-exploration/missions/viking-1-2},
  abstract   = {{NASA}'s real-time portal for Mars exploration, featuring the latest news, images, and discoveries from the Red Planet.},
  titleaddon = {{NASA} Mars Exploration},
  author     = {mars.nasa.gov},
  urldate    = {2024-01-23},
  langid     = {english},
  note       = {Last~Accessed: 2024-01-23}
}

@online{marsnasagov_observer,
  title      = {Mars Observer {\textbar} Missions},
  url        = {https://mars.nasa.gov/mars-exploration/missions/mars-observer},
  abstract   = {{NASA}'s real-time portal for Mars exploration, featuring the latest news, images, and discoveries from the Red Planet.},
  titleaddon = {{NASA} Mars Exploration},
  author     = {mars.nasa.gov},
  urldate    = {2024-01-23},
  langid     = {english},
  note       = {Last~Accessed: 2024-01-23}
}

@online{marsnasagov_spirit_opportunity,
  title      = {Mars Exploration Rovers {\textbar} Missions},
  url        = {https://mars.nasa.gov/mars-exploration/missions/mars-exploration-rovers},
  abstract   = {{NASA}'s real-time portal for Mars exploration, featuring the latest news, images, and discoveries from the Red Planet.},
  titleaddon = {{NASA} Mars Exploration},
  author     = {mars.nasa.gov},
  urldate    = {2024-01-23},
  langid     = {english}
  note       = {Last~Accessed: 2024-01-23}
}

@article{jeonEffectsFeatureEngineering2024,
  title        = {Effects of Feature Engineering on the Robustness of Laser-Induced Breakdown Spectroscopy for Industrial Steel Classification},
  author       = {Jeon, Gookseon and Keum, Hohyun and Lee, Hyunkeun and Oh, Kyunghwan and Choi, Janghee},
  date         = {2024-02-01},
  journaltitle = {Spectrochimica Acta Part B: Atomic Spectroscopy},
  shortjournal = {Spectrochimica Acta Part B: Atomic Spectroscopy},
  volume       = {212},
  pages        = {106857},
  issn         = {0584-8547},
  doi          = {10.1016/j.sab.2024.106857},
  url          = {https://www.sciencedirect.com/science/article/pii/S0584854724000016},
  urldate      = {2024-02-26},
  abstract     = {Steel is a widely used material. Since steel has different properties and uses depending on the steel type, it is essential to accurately classify the steel types. LIBS is a promising technique for real-time classification due to its advantages such as rapid analysis and feasibility of measurement in air. However, enhancing the robustness of classification models is still challenging in industrial applications. This study investigates the effects of feature engineering on the robustness of laser-induced breakdown spectroscopy (LIBS) for industrial steel classification. To make LIBS applicable to the steel industry, a remote LIBS system was developed. The LIBS system was utilized to classify the six representative types of steel. To evaluate the performance of the LIBS system, the measurements were reproduced, with the same sample, at seven different laser energies. The robustness of the LIBS system was investigated by conducting experiments using various feature-engineering and learning-based algorithms on the LIBS data, with test datasets having laser energies different from those of the training datasets. The results indicate that the LIBS signal intensity ratio as the input data leads to a more robust classification model than using principal components or random forest-based datasets. In addition, the intensity ratios with similar upper-state energies were found to be more suitable input data for steel classification. These findings demonstrate the potential of the LIBS system for the highly accurate and robust classification of industrial-grade steel.}
}

@article{fontanaLaserInducedBreakdown2023,
  title        = {Laser {{Induced Breakdown Spectroscopy}} ({{LIBS}}) for Whole Rock Geochemistry},
  author       = {Fontana, Fernando F. and family=Hoek, given=Ben, prefix=van der, useprefix=true and Tassios, Steven and Tiddy, Caroline and Stromberg, Jessica and Francis, Neil and Uvarova, Yulia A. and Lancaster, David G.},
  date         = {2023-03-01},
  journaltitle = {Journal of Geochemical Exploration},
  shortjournal = {Journal of Geochemical Exploration},
  volume       = {246},
  pages        = {107160},
  issn         = {0375-6742},
  doi          = {10.1016/j.gexplo.2023.107160},
  url          = {https://www.sciencedirect.com/science/article/pii/S0375674223000079},
  urldate      = {2024-02-26},
  abstract     = {To meet the ever-increasing global demand for metals, new mineral deposits need to be discovered. However, as the exploration frontier progressively moves towards deeper buried prospective areas, sampling is becoming costlier and deposit discovery rates are in decline. New technologies and analytical procedures able to deliver fast, reliable, and cheaper samples, analysis, and data, compared to current procedures are therefore, crucial in decreasing the risk of exploration targeting and can represent a step change in mineral exploration. In this study we demonstrate how to emulate laboratory whole-rock geochemical data for major elements (Al, Ca, Fe, K, Mg, Na, Si, and Ti) by averaging LIBS spot analyses performed over single, 1-mm spaced transects, that imitate downhole trajectories, along \textasciitilde 1-meter length drill core intervals for chemically, texturally, and mineralogically diverse rocks. Data was collected using a benchtop prototype LIBS instrument that could be reconfigured to fit within a ≥ 75~mm diameter drill hole. The prototype comprises a customised 8~ns pulsed 532~nm Nd:YAG laser with maximum pulse energy of 40~mJ at 5~Hz; two high-resolution spectrometers that together cover a spectral range from 190 to 830~nm, hence allowing all elements to be analysed; a motorised stage; and optics. Estimated LIBS geochemistry shows strong correlations with laboratory whole rock geochemistry for the selected major elements, particularly for Si, Al, and Na, and to a lesser extent K, although the LIBS estimation can breakdown for elements found in low concentrations (e.g., 0.06~wt\%). Factors including the variability in mineralogy and element deportment, or roughness of the analysed surface can result in under- or over-estimation in LIBS whole rock geochemistry. In addition, for more efficient data collection processes, investigations of the optimal number of LIBs spot analysis showed that optimal \textasciitilde 30 to \textasciitilde 560 spot analyses per meter are required to emulate whole rock geochemistry (e.g., 1~\% error and 95~\% confidence). The strongest influence on the optimal number of LIBS analysis required for estimation of whole rock geochemistry is the range of element concentration and to a lesser extent the number of minerals that host an element as well as grain size. The results of this study show promise in development of strategies for rapid whole rock geochemical analysis down a drill hole.}
}

@article{sunMachineLearningTransfer2021,
  title        = {From Machine Learning to Transfer Learning in Laser-Induced Breakdown Spectroscopy Analysis of Rocks for {{Mars}} Exploration},
  author       = {Sun, Chen and Xu, Weijie and Tan, Yongqi and Zhang, Yuqing and Yue, Zengqi and Zou, Long and Shabbir, Sahar and Wu, Mengting and Chen, Fengye and Yu, Jin},
  date         = {2021-11-01},
  journaltitle = {Scientific Reports},
  shortjournal = {Sci Rep},
  volume       = {11},
  number       = {1},
  pages        = {21379},
  publisher    = {{Nature Publishing Group}},
  issn         = {2045-2322},
  doi          = {10.1038/s41598-021-00647-2},
  url          = {https://www.nature.com/articles/s41598-021-00647-2},
  urldate      = {2023-09-26},
  abstract     = {With the ChemCam instrument, laser-induced breakdown spectroscopy (LIBS) has successively contributed to Mars exploration by determining the elemental compositions of soils, crusts, and rocks. The American Perseverance rover and the Chinese Zhurong rover respectively landed on Mars on February 18 and May 15, 2021, further increase the number of LIBS instruments on Mars. Such an unprecedented situation requires a reinforced research effort on the methods of LIBS spectral data analysis. Although the matrix effects correspond to a general issue in LIBS, they become accentuated in the case of rock analysis for Mars exploration, because of the large variation of rock compositions leading to the chemical matrix effect, and the difference in surface physical properties between laboratory standards (in pressed powder pellet, glass or ceramic) used to establish calibration models and natural rocks encountered on Mars, leading to the physical matrix effect. The chemical matrix effect has been tackled in the ChemCam project with large sets of laboratory standards offering a good representation of various compositions of Mars rocks. The present work more specifically deals with the physical matrix effect which is still lacking a satisfactory solution. The approach consists in introducing transfer learning in LIBS data treatment. For the specific application of total alkali-silica (TAS) classification of rocks (either with a polished surface or in the raw state), the results show a significant improvement in the ability to predict of pellet-based models when trained together with suitable information from rocks in a procedure of transfer learning. The correct TAS classification rate increases from 25\% for polished rocks and 33.3\% for raw rocks with a machine learning model, to 83.3\% with a transfer learning model for both types of rock samples.},
  issue        = {1},
  langid       = {english}
}

@article{wangDeterminationElementalComposition2023,
  title        = {Determination of {{Elemental Composition}} and {{Content}} in {{Stream Sediments}} by {{Laser-Induced Breakdown Spectroscopy}}},
  author       = {Wang, H. and Yan, X. and Xin, Y. and Fang, P. and Wang, Y. and Liu, S. and Jia, J. and Zhang, L. and Wan, X.},
  date         = {2023},
  journaltitle = {Chemosensors},
  volume       = {11},
  number       = {7},
  issn         = {2227-9040},
  doi          = {10.3390/chemosensors11070377},
  abstract     = {The stream sediment (SS) records evolution information of the water system structure and sedimentary environment in specific regions during different geological periods, which is of great significance for studying the ancient planetary environment and the law of water system changes. Based on the SS of different geographical environments on Earth, remote laser-induced breakdown spectroscopy (remote-LIBS) technology combined with the multidimensional scaling-back propagation neural network (MDS-BPNN) algorithm was used to conduct an in-depth analysis of remote qualitative and quantitative detection of the elemental composition and content of SS. The results show that the detection system based on remote LIBS combined with an artificial neural network algorithm can achieve an ideal quantitative analysis of major and trace elements. The coefficients of determination (R2) of the test set for major elements is greater than 0.9996, and the root mean square error (RMSE) is less than 0.7325. The coefficients of determination (R2) of the test set for trace elements is greater than 0.9837, and the root mean square error is less than 42.21. In addition, for the application scenario of exploring extraterrestrial life, biominerals represented by stromatolite phosphorite (SP) are easy to form sand and enter into SS under weathering. Therefore, this paper discusses the feasibility of using remote-LIBS technology to detect and identify such minerals under the disappearance of SPs’ macro- and micro-characteristics. From our research, we can find that remote-LIBS technology is the preferred candidate for discovering dust-covered biominerals. In geological environments rich in water system sedimentary rocks, such as Mars’ ancient riverbeds, LIBS technology is crucial for deciphering the “life signals” hidden in the Martian sand. © 2023 by the authors.},
  langid       = {english}
}

@article{leporeQuantitativePredictionAccuracies2022a,
  title        = {Quantitative Prediction Accuracies Derived from Laser-Induced Breakdown Spectra Using Optimized Multivariate Submodels},
  author       = {Lepore, Kate H. and Ytsma, Caroline R. and Dyar, M. Darby},
  date         = {2022-05-01},
  journaltitle = {Spectrochimica Acta Part B: Atomic Spectroscopy},
  shortjournal = {Spectrochimica Acta Part B: Atomic Spectroscopy},
  volume       = {191},
  pages        = {106408},
  issn         = {0584-8547},
  doi          = {10.1016/j.sab.2022.106408},
  url          = {https://www.sciencedirect.com/science/article/pii/S0584854722000520},
  urldate      = {2024-02-26},
  abstract     = {The accuracy of laser-induced breakdown spectroscopy (LIBS) methods for analyzing geological samples is improved when calibration standards and unknown targets are compositionally similar. A recent study suggests that customized submodels can be used to optimize calibration datasets to achieve more accurate predictions [1]. In practice, this is difficult to implement because the errors inherent in the methods used for sorting unknown targets by composition may affect how successfully this matching can occur. Moreover, creation of submodels intrinsically reduces the size of the dataset on which the model is trained, which has been shown to reduce prediction accuracy. This paper uses LIBS spectra of 2990 unique rock powder standards to compare the accuracy of 1) submodels generated for each element over its geochemical range, 2) submodels created using SiO2 content only, 3) submodels created using the ratio of Si(II)/Si(I) emission lines to group spectra by a proxy for approximate plasma temperature, and 4) models created using all data. Results indicate that prediction accuracies are not always improved by creating submodels because subdividing a dataset to optimize calibrations will always result in a smaller database available for each submodel, and the reduced training set size negatively affects accuracy. Customized LIBS standards for specific applications might overcome this problem in cases where the matrix is similar and the expected concentration range is known. But in a majority of geochemical applications, submodel approaches are only useful in improving prediction accuracies when the initial database is itself extensive enough to support large, robust submodel calibration suites.}
}

@article{kepesImprovingLaserinducedBreakdown2022,
  title        = {Improving Laser-Induced Breakdown Spectroscopy Regression Models via Transfer Learning},
  author       = {Kepes, Erik and Vrabel, Jakub and Pořízka, Pavel and Kaiser, Jozef},
  date         = {2022-01-01},
  journaltitle = {Journal of Analytical Atomic Spectrometry},
  shortjournal = {Journal of Analytical Atomic Spectrometry},
  volume       = {37},
  doi          = {10.1039/D2JA00180B},
  abstract     = {Laser-induced breakdown spectroscopy (LIBS) is a well-established analytical tool with relevance in extra-terrestrial exploration. Despite considerable efforts towards the development of calibration-free LIBS approaches, these are currently outperformed by calibration-based...}
}

@article{ferreiraComprehensiveComparisonLinear2022,
  title        = {Comprehensive Comparison of Linear and Non-Linear Methodologies for Lithium Quantification in Geological Samples Using {{LIBS}}},
  author       = {Ferreira, Miguel F. S. and Capela, Diana and Silva, Nuno A. and Gonçalves, Filipe and Lima, Alexandre and Guimarães, Diana and Jorge, Pedro A. S.},
  date         = {2022-09-01},
  journaltitle = {Spectrochimica Acta Part B: Atomic Spectroscopy},
  shortjournal = {Spectrochimica Acta Part B: Atomic Spectroscopy},
  volume       = {195},
  pages        = {106504},
  issn         = {0584-8547},
  doi          = {10.1016/j.sab.2022.106504},
  url          = {https://www.sciencedirect.com/science/article/pii/S0584854722001483},
  urldate      = {2024-02-26},
  abstract     = {Laser-induced breakdown spectroscopy allows fast chemical analysis of light elements without significant sample preparation, turning it into a promising technique for on-site mining operations. Still, the performance for quantification purposes remains its major caveat, obstructing a broader application of the technique. In this work, we present an extensive comparison of the performances of distinct algorithms for quantification of Lithium in a mining prospection stage, using spectra acquired with both a commercial handheld device and a laboratory prototype. Covering both linear and non-linear methodologies, the results show that, when covering a wide range of concentrations typical on a mining operation, non-linear methodologies manage to achieve errors compatible with a semi-quantitative performance, offering performances better than those obtained with linear methods, which are more affected by saturation and matrix effects. The findings enclosed offer support for future applications in the field and may possibly be generalized for other elements of interest in similar mining environments.}
}

@article{liuComparisonQuantitativeAnalysis2022,
  title        = {Comparison on {{Quantitative Analysis}} of {{Olivine Using MarSCoDe Laser-Induced Breakdown Spectroscopy}} in a {{Simulated Martian Atmosphere}}},
  author       = {Liu, Xiangfeng and Xu, Weiming and Li, Luning and Xu, Xuesen and Qi, Hai and Zhang, Zhenqiang and Yang, Fan and Yan, Zhixin and Liu, Chongfei and Yuan, Rujun and Wan, Xiong and Shu, Rong},
  date         = {2022-01},
  journaltitle = {Remote Sensing},
  volume       = {14},
  number       = {21},
  pages        = {5612},
  publisher    = {{Multidisciplinary Digital Publishing Institute}},
  issn         = {2072-4292},
  doi          = {10.3390/rs14215612},
  url          = {https://www.mdpi.com/2072-4292/14/21/5612},
  urldate      = {2024-02-26},
  abstract     = {A Mars Surface Composition Detector (MarSCoDe) instrument mounted on Zhurong rover of Tianwen-1, adopts Laser-Induced Breakdown Spectroscopy (LIBS), with no sample preparation or dust and coatings ablation required, to conduct rapid multi-elemental analysis and characterization of minerals, rocks and soils on the surface of Mars. To test the capability of MarSCoDe LIBS measurement and quantitative analysis, some methods of multivariate analysis on olivine samples with gradient concentrations were inspected based on the spectra acquired in a Mars-simulated environment before the rover launch in 2020. Firstly, LIBS spectra need preprocessing, including background subtraction, random signal denoising, continuum baseline removal, spectral drift correction and wavelength calibration, radiation calibration, and multi-channel spectra subset merging. Then, the quantitative analysis with univariate linear regression (ULR) and multivariate linear regression (MLR) are performed on the characteristic lines, while principal component regression (PCR), partial least square regression (PLSR), ridge, least-absolute-shrinkage-and-selection-operator (LASSO) and elastic net, and nonlinear analysis with back-propagation (BP) are conducted on the entire spectral information. Finally, the performance on the quantitative olivine analyzed by MarSCoDe LIBS is compared with the mean spectrum and all spectra for each sample and evaluated by some statistical indicators. The results show that: (1) the calibration curve of ULR constructed by the characteristic line of magnesium and iron indicates the linear relationship between the spectral signal and the element concentration, and the limits of detection of forsterite and fayalite is 0.9943 and 2.0536 (c\%) analyzed by mean spectra, and 2.3354 and 3.8883 (c\%) analyzed by all spectra; (2) the R2 value on the calibration and validation of all the methods is close to 1, and the predicted concentration estimated by these calibration models is close to the true concentration; (3) the shrinkage or regularization technique of ridge, LASSO and elastic net perform better than the ULR and MLR, except for ridge overfitting on the testing sample; the best results can be obtained by the dimension reduction technique of PCR and PLSR, especially with PLSR; and BP is more applicable for the sample measured with larger spectral dataset.},
  issue        = {21},
  langid       = {english}
}

@article{yangConvolutionalNeuralNetwork2022,
  title        = {Convolutional {{Neural Network Chemometrics}} for {{Rock Identification Based}} on {{Laser-Induced Breakdown Spectroscopy Data}} in {{Tianwen-1 Pre-Flight Experiments}}},
  author       = {Yang, Fan and Xu, Weiming and Cui, Zhicheng and Liu, Xiangfeng and Xu, Xuesen and Jia, Liangchen and Chen, Yuwei and Shu, Rong and Li, Luning},
  date         = {2022-01},
  journaltitle = {Remote Sensing},
  volume       = {14},
  number       = {21},
  pages        = {5343},
  publisher    = {{Multidisciplinary Digital Publishing Institute}},
  issn         = {2072-4292},
  doi          = {10.3390/rs14215343},
  url          = {https://www.mdpi.com/2072-4292/14/21/5343},
  urldate      = {2024-02-26},
  abstract     = {Laser-induced breakdown spectroscopy (LIBS) coupled with chemometrics is an efficient method for rock identification and classification, which has considerable potential in planetary geology. A great challenge facing the LIBS community is the difficulty to accurately discriminate rocks with close chemical compositions. A convolutional neural network (CNN) model has been designed in this study to identify twelve types of rock, among which some rocks have similar compositions. Both the training set and the testing set are constructed based on the LIBS spectra acquired by Mars Surface Composition Detector (MarSCoDe) for China’s Tianwen-1 Mars exploration mission. All the spectra were collected from dedicated rock pellet samples, which were placed in a simulated Martian atmospheric environment. The classification performance of the CNN has been compared with that of three alternative machine learning algorithms, i.e., logistic regression (LR), support vector machine (SVM), and linear discriminant analysis (LDA). Among the four methods, it is on the CNN model that the highest classification correct rate has been obtained, as assessed by precision score, recall score, and the harmonic mean of precision and recall. Furthermore, the classification accuracy is inspected more quantitatively via Brier score, and the CNN is still the best performing model. The results demonstrate that the CNN-based chemometrics are an efficient tool for rock identification with LIBS spectra collected in a simulated Martian environment. Despite the relatively small sample set, this study implies that CNN-supported LIBS classification is a promising analytical technique for Tianwen-1 Mars mission and more planetary explorations in the future.},
  issue        = {21},
  langid       = {english}
}

@article{silvaRobustCalibrationModels2022,
  title        = {Towards Robust Calibration Models for Laser-Induced Breakdown Spectroscopy Using Unsupervised Clustered Regression Techniques},
  author       = {Silva, Nuno A. and Capela, Diana and Ferreira, Miguel and Gonçalves, Filipe and Lima, Alexandre and Guimarães, Diana and Jorge, Pedro A. S.},
  date         = {2022-12-01},
  journaltitle = {Results in Optics},
  shortjournal = {Results in Optics},
  volume       = {9},
  pages        = {100245},
  issn         = {2666-9501},
  doi          = {10.1016/j.rio.2022.100245},
  url          = {https://www.sciencedirect.com/science/article/pii/S2666950122000359},
  urldate      = {2024-02-26},
  abstract     = {One of the caveats of laser-induced breakdown spectroscopy technique is the performance for quantification purposes, in particular when the matrix of the sample is complex or the problem spans over a wide range of concentrations. These two questions are key issues for geology applications including ore grading in mining operations and typically lead to sub-optimal results. In this work, we present the implementation of a class of clustered regression calibration algorithms, that previously search the sample space looking for similar samples before employing a linear calibration model that is trained for that cluster. For a case study involving lithium quantification in three distinct exploration drills, the obtained results demonstrate that building local models can improve the performance of standard linear models in particular in the lower concentration region. Furthermore, we show that the models generalize well for unseen data of exploration drills on distinct rock veins, which can motivate not only further research on this class of methods but also technological applications for similar mining environments.}
}

@article{woldPrincipalComponentAnalysis1987,
  title        = {Principal Component Analysis},
  author       = {Wold, Svante and Esbensen, Kim and Geladi, Paul},
  date         = {1987-08-01},
  journaltitle = {Chemometrics and Intelligent Laboratory Systems},
  shortjournal = {Chemometrics and Intelligent Laboratory Systems},
  series       = {Proceedings of the {{Multivariate Statistical Workshop}} for {{Geologists}} and {{Geochemists}}},
  volume       = {2},
  number       = {1},
  pages        = {37--52},
  issn         = {0169-7439},
  doi          = {10.1016/0169-7439(87)80084-9},
  url          = {https://www.sciencedirect.com/science/article/pii/0169743987800849},
  urldate      = {2024-02-26},
  abstract     = {Principal component analysis of a data matrix extracts the dominant patterns in the matrix in terms of a complementary set of score and loading plots. It is the responsibility of the data analyst to formulate the scientific issue at hand in terms of PC projections, PLS regressions, etc. Ask yourself, or the investigator, why the data matrix was collected, and for what purpose the experiments and measurements were made. Specify before the analysis what kinds of patterns you would expect and what you would find exciting. The results of the analysis depend on the scaling of the matrix, which therefore must be specified. Variance scaling, where each variable is scaled to unit variance, can be recommended for general use, provided that almost constant variables are left unscaled. Combining different types of variables warrants blockscaling. In the initial analysis, look for outliers and strong groupings in the plots, indicating that the data matrix perhaps should be “polished” or whether disjoint modeling is the proper course. For plotting purposes, two or three principal components are usually sufficient, but for modeling purposes the number of significant components should be properly determined, e.g. by cross-validation. Use the resulting principal components to guide your continued investigation or chemical experimentation, not as an end in itself.}
}

@online{bankAutoencoders2021,
  title       = {Autoencoders},
  author      = {Bank, Dor and Koenigstein, Noam and Giryes, Raja},
  date        = {2021-04-03},
  eprint      = {2003.05991},
  eprinttype  = {arxiv},
  eprintclass = {cs, stat},
  url         = {http://arxiv.org/abs/2003.05991},
  urldate     = {2024-02-26},
  abstract    = {An autoencoder is a specific type of a neural network, which is mainly designed to encode the input into a compressed and meaningful representation, and then decode it back such that the reconstructed input is similar as possible to the original one. This chapter surveys the different types of autoencoders that are mainly used today. It also describes various applications and use-cases of autoencoders.},
  pubstate    = {preprint},
  note        = {Last~Accessed:~2024-02-26}
}

@article{caruana_no_1997,
  title        = {Multitask learning},
  volume       = {28},
  issn         = {08856125},
  url          = {http://link.springer.com/10.1023/A:1007379606734},
  doi          = {10.1023/A:1007379606734},
  pages        = {41--75},
  number       = {1},
  journaltitle = {Machine Learning},
  author       = {Rich Caruana},
  urldate      = {2024-02-26},
  date         = {1997},
  langid       = {english},
  keywords     = {}
}

@article{Huang2015AnEA,
  title={An empirical analysis of data preprocessing for machine learning-based software cost estimation},
  author={Jianglin Huang and Yan-Fu Li and Min Xie},
  journal={Inf. Softw. Technol.},
  year={2015},
  volume={67},
  pages={108-127},
  url={https://api.semanticscholar.org/CorpusID:19650667}
}

@misc{chemcamNasaWebsite,
  title     = {ChemCam},
  url       = {https://mars.nasa.gov/msl/spacecraft/instruments/chemcam/},
  journal   = {NASA},
  publisher = {NASA},
  author    = {Lanza, Nina},
  year      = {2022},
  month     = {May}
}

@misc{curiosityNasaWebsite,
  title     = {Mars Curiosity Rover},
  url       = {https://mars.nasa.gov/msl/home/},
  journal   = {NASA},
  publisher = {NASA},
  author    = {NASA},
  year      = {2021},
  month     = {Sep}
}

@article{wiensPreflightCalibrationInitial2013,
  title = {Pre-Flight Calibration and Initial Data Processing for the {{ChemCam}} Laser-Induced Breakdown Spectroscopy Instrument on the {{Mars Science Laboratory}} Rover},
  author = {Wiens, R. C. and Maurice, S. and Lasue, J. and Forni, O. and Anderson, R. B. and Clegg, S. and Bender, S. and Blaney, D. and Barraclough, B. L. and Cousin, A. and Deflores, L. and Delapp, D. and Dyar, M. D. and Fabre, C. and Gasnault, O. and Lanza, N. and Mazoyer, J. and Melikechi, N. and Meslin, P. -Y. and Newsom, H. and Ollila, A. and Perez, R. and Tokar, R. L. and Vaniman, D.},
  date = {2013-04-01},
  journaltitle = {Spectrochimica Acta Part B: Atomic Spectroscopy},
  shortjournal = {Spectrochimica Acta Part B: Atomic Spectroscopy},
  volume = {82},
  pages = {1--27},
  issn = {0584-8547},
  doi = {10.1016/j.sab.2013.02.003},
  url = {https://www.sciencedirect.com/science/article/pii/S0584854713000505},
  urldate = {2023-10-03},
}

@book{James2023AnIS,
  title={An Introduction to Statistical Learning with Applications in Python},
  author={Gareth James and Daniela Witten and Trevor Hastie and Robert Tibshirani},
  year={2023},
  publisher={Springer}
}

@inproceedings{optuna_2019,
    title={Optuna: A Next-generation Hyperparameter Optimization Framework},
    author={Akiba, Takuya and Sano, Shotaro and Yanase, Toshihiko and Ohta, Takeru and Koyama, Masanori},
    booktitle={Proceedings of the 25th {ACM} {SIGKDD} International Conference on Knowledge Discovery and Data Mining},
    year={2019}
}

@incollection{liuRecentAdvancesMachine2024,
    title = {Recent Advances in Machine Learning Methodologies for {{LIBS}} Quantitative Analysis},
    author = {Liu, Hao and Han, Kai and Yang, Weiqiang and Chen, Minsun},
    date = {2024-04-09},
    doi = {10.5772/intechopen.1004414},
    abstract = {The mapping between LIBS spectral data to the quantitative results can become highly complicated and nonlinear due to experimental conditions, sample surface state, matrix effect, self-absorption, etc. Therefore, the accurate quantitative analysis is the longstanding dream of the LIBS community. The advantages of machine learning in dealing with high-dimensional and nonlinear problems have made it a cutting-edge hot topic in quantitative LIBS in recent years. This chapter introduces the current bottlenecks in quantitative LIBS, sorts out the data processing methods, and reviews the research status and progress of conventional machine learning methods such as PLS, SVM, LSSVM, Lasso, and artificial neural network-based methods. By comparing the results of different methods, the perspective of future developments on learning-based methods is discussed. This chapter aims to review the applications of the combination of quantitative LIBS and machine learning methods and demonstrate the performance of different machine learning methods based on experimental results.},
}

@article{scholkopftKPCA,
    author = {Schölkopf, Bernhard and Smola, Alexander and Müller, Klaus-Robert},
    title = "{Nonlinear Component Analysis as a Kernel Eigenvalue Problem}",
    journal = {Neural Computation},
    volume = {10},
    number = {5},
    pages = {1299-1319},
    year = {1998},
    month = {07},
    abstract = "{A new method for performing a nonlinear form of principal component analysis is proposed. By the use of integral operator kernel functions, one can efficiently compute principal components in high-dimensional feature spaces, related to input space by some nonlinear map—for instance, the space of all possible five-pixel products in 16 × 16 images. We give the derivation of the method and present experimental results on polynomial feature extraction for pattern recognition.}",
    issn = {0899-7667},
    doi = {10.1162/089976698300017467},
    url = {https://doi.org/10.1162/089976698300017467},
    eprint = {https://direct.mit.edu/neco/article-pdf/10/5/1299/813905/089976698300017467.pdf},
}

@INPROCEEDINGS{pavlyshenko2018stacking,
    author={Pavlyshenko, Bohdan},
    booktitle={2018 IEEE Second International Conference on Data Stream Mining \& Processing (DSMP)},
    title={Using Stacking Approaches for Machine Learning Models},
    year={2018},
    volume={},
    number={},
    pages={255-258},
    keywords={Predictive models;Stacking;Machine learning;Logistics;Forecasting;Bayes methods;Time series analysis;machine learning;stacking;forecasting;classification;regression},
    doi={10.1109/DSMP.2018.8478522}
}

@online{PDSGeoscienceNode,
  title      = {PDS Geoscience Node},
  url        = {https://pds-geosciences.wustl.edu/},
  abstract   = {The Geosciences Node of NASA's Planetary Data System (PDS) archives and distributes digital data related to the study of the surfaces and interiors of terrestrial planetary bodies. We work directly with NASA missions to help them generate well-documented, permanent data archives. We provide data to NASA-sponsored researchers along with expert assistance in using the data.},
  author     = {Washington University in St. Louis},
  urldate    = {2023-09-01},
  langid     = {english},
  note       = {Last~Accessed: 2023-09-01}
}

@article{druckerSVR,
	title = {Support {Vector} {Regression} {Machines}},
	abstract = {A new regression technique based on Vapnik's concept of support vectors is introduced. We compare support vector regression (SVR) with a committee regression technique (bagging) based on regression trees and ridge regression done in feature space. On the basis of these experiments, it is expected that SVR will have advantages in high dimensionality space because SVR optimization does not depend on the dimensionality of the input space.},
	language = {en},
	author = {Drucker, Harris and Burges, Christopher J C and Kaufman, Linda and Smola, Alex J and Vapnik, Vladimir},
}

@article{gradientLossFunction,
author = {Friedman, Jerome},
year = {2000},
month = {11},
pages = {},
title = {Greedy Function Approximation: A Gradient Boosting Machine},
volume = {29},
journal = {The Annals of Statistics},
doi = {10.1214/aos/1013203451}
}

@article{YeoJohnson,
abstract = {We introduce a new power transformation family which is well defined on the whole real line and which is appropriate for reducing skewness and to approximate normality. It has properties similar to those of the Box-Cox transformation for positive variables. The large-sample properties of the transformation are investigated in the contect of a single random sample.},
author = {Yeo, InKwon and Johnson, Richard A.},
address = {Oxford},
copyright = {Copyright 2000 Biometrika Trust},
issn = {0006-3444},
journal = {Biometrika},
keywords = {Miscellanea ; Random variables ; Plants ; Statistics ; Distribution (Probability theory) ; New family ; Mathematics},
language = {eng},
number = {4},
pages = {954-959},
publisher = {Oxford University Press},
title = {A new family of power transformations to improve normality or symmetry},
volume = {87},
year = {2000},
}

@article{BoxAndCox,
 ISSN = {00359246},
 URL = {http://www.jstor.org/stable/2984418},
 abstract = {In the analysis of data it is often assumed that observations y1, y2, ..., yn are independently normally distributed with constant variance and with expectations specified by a model linear in a set of parameters θ. In this paper we make the less restrictive assumption that such a normal, homoscedastic, linear model is appropriate after some suitable transformation has been applied to the y's. Inferences about the transformation and about the parameters of the linear model are made by computing the likelihood function and the relevant posterior distribution. The contributions of normality, homoscedasticity and additivity to the transformation are separated. The relation of the present methods to earlier procedures for finding transformations is discussed. The methods are illustrated with examples.},
 author = {G. E. P. Box and D. R. Cox},
 journal = {Journal of the Royal Statistical Society. Series B (Methodological)},
 number = {2},
 pages = {211--252},
 publisher = {[Royal Statistical Society, Wiley]},
 title = {An Analysis of Transformations},
 urldate = {2024-05-26},
 volume = {26},
 year = {1964}
}

@book{dataminingConcepts,
abstract = {Data Mining: Concepts and Techniques provides the concepts and techniques in processing gathered data or information, which will be used in various applications. Specifically, it explains data mining and the tools used in discovering knowledge from the collected data. This book is referred as the knowledge discovery from data (KDD). It focuses on the feasibility, usefulness, effectiveness, and scalability of techniques of large data sets. After describing data mining, this edition explains the methods of knowing, preprocessing, processing, and warehousing data. It then presents information about data warehouses, online analytical processing (OLAP), and data cube technology. Then, the methods involved in mining frequent patterns, associations, and correlations for large data sets are described. The book details the methods for data classification and introduces the concepts and methods for data clustering. The remaining chapters discuss the outlier detection and the trends, applications, and research frontiers in data mining. This book is intended for Computer Science students, application developers, business professionals, and researchers who seek information on data mining. * Presents dozens of algorithms and implementation examples, all in pseudo-code and suitable for use in real-world, large-scale data mining projects * Addresses advanced topics such as mining object-relational databases, spatial databases, multimedia databases, time-series databases, text databases, the World Wide Web, and applications in several fields * Provides a comprehensive, practical look at the concepts and techniques you need to get the most out of your data},
author = {Jiawei Han, Jian Pei, Micheline Kamber},
copyright = {Copyright 2013 Elsevier B.V., All rights reserved.},
edition = {2nd Edition},
isbn = {0123814804},
keywords = {Data mining},
language = {eng},
publisher = {Elsevier Science},
series = {The Morgan Kaufmann Series in Data Management Systems},
title = {Data Mining: Concepts and Techniques},
year = {2011},
}

@article{geurtsERF,
	title = {Extremely randomized trees},
	volume = {63},
	issn = {1573-0565},
	url = {https://doi.org/10.1007/s10994-006-6226-1},
	doi = {10.1007/s10994-006-6226-1},
	abstract = {This paper proposes a new tree-based ensemble method for supervised classification and regression problems. It essentially consists of randomizing strongly both attribute and cut-point choice while splitting a tree node. In the extreme case, it builds totally randomized trees whose structures are independent of the output values of the learning sample. The strength of the randomization can be tuned to problem specifics by the appropriate choice of a parameter. We evaluate the robustness of the default choice of this parameter, and we also provide insight on how to adjust it in particular situations. Besides accuracy, the main strength of the resulting algorithm is computational efficiency. A bias/variance analysis of the Extra-Trees algorithm is also provided as well as a geometrical and a kernel characterization of the models induced.},
	language = {en},
	number = {1},
	urldate = {2024-05-24},
	journal = {Machine Learning},
	author = {Geurts, Pierre and Ernst, Damien and Wehenkel, Louis},
	month = apr,
	year = {2006},
	keywords = {Bias/variance tradeoff, Cut-point randomization, Decision and regression trees, Ensemble methods, Kernel-based models, Supervised learning},
	pages = {3--42},
}

@book{Vasques2024,
  title     = {Machine Learning Theory and Applications: Hands-on Use Cases with Python on Classical and Quantum Machines},
  author    = {Xavier Vasques},
  year      = {2024},
  publisher = {Wiley},
  address   = {Hoboken, New Jersey},
  isbn      = {9781394220618}
}

@book{learningwithkernels,
    author = {Schölkopf, Bernhard and Smola, Alexander J.},
    title = "{Learning with Kernels: Support Vector Machines, Regularization, Optimization, and Beyond}",
    publisher = {The MIT Press},
    year = {2018},
    month = {06},
    abstract = "{A comprehensive introduction to Support Vector Machines and related kernel methods.In the 1990s, a new type of learning algorithm was developed, based on results from statistical learning theory: the Support Vector Machine (SVM). This gave rise to a new class of theoretically elegant learning machines that use a central concept of SVMs—-kernels—for a number of learning tasks. Kernel machines provide a modular framework that can be adapted to different tasks and domains by the choice of the kernel function and the base algorithm. They are replacing neural networks in a variety of fields, including engineering, information retrieval, and bioinformatics.Learning with Kernels provides an introduction to SVMs and related kernel methods. Although the book begins with the basics, it also includes the latest research. It provides all of the concepts necessary to enable a reader equipped with some basic mathematical knowledge to enter the world of machine learning using theoretically well-founded yet easy-to-use kernel algorithms and to understand and apply the powerful algorithms that have been developed over the last few years.}",
    isbn = {9780262256933},
    doi = {10.7551/mitpress/4175.001.0001},
    url = {https://doi.org/10.7551/mitpress/4175.001.0001},
}

@article{wolpertstacked_1992,
title = {Stacked generalization},
journal = {Neural Networks},
volume = {5},
number = {2},
pages = {241-259},
year = {1992},
issn = {0893-6080},
doi = {https://doi.org/10.1016/S0893-6080(05)80023-1},
url = {https://www.sciencedirect.com/science/article/pii/S0893608005800231},
author = {David H. Wolpert},
keywords = {Generalization and induction, Combining generalizers, Learning set preprocessing, cross-validation, Error estimation and correction},
abstract = {This paper introduces stacked generalization, a scheme for minimizing the generalization error rate of one or more generalizers. Stacked generalization works by deducing the biases of the generalizer(s) with respect to a provided learning set. This deduction proceeds by generalizing in a second space whose inputs are (for example) the guesses of the original generalizers when taught with part of the learning set and trying to guess the rest of it, and whose output is (for example) the correct guess. When used with multiple generalizers, stacked generalization can be seen as a more sophisticated version of cross-validation, exploiting a strategy more sophisticated than cross-validation's crude winner-takes-all for combining the individual generalizers. When used with a single generalizer, stacked generalization is a scheme for estimating (and then correcting for) the error of a generalizer which has been trained on a particular learning set and then asked a particular question. After introducing stacked generalization and justifying its use, this paper presents two numerical experiments. The first demonstrates how stacked generalization improves upon a set of separate generalizers for the NETtalk task of translating text to phonemes. The second demonstrates how stacked generalization improves the performance of a single surface-fitter. With the other experimental evidence in the literature, the usual arguments supporting cross-validation, and the abstract justifications presented in this paper, the conclusion is that for almost any real-world generalization problem one should use some version of stacked generalization to minimize the generalization error rate. This paper ends by discussing some of the variations of stacked generalization, and how it touches on other fields like chaos theory.}
}

@misc{duan_ngboost_2020,
	title = {{NGBoost}: {Natural} {Gradient} {Boosting} for {Probabilistic} {Prediction}},
	shorttitle = {{NGBoost}},
	url = {http://arxiv.org/abs/1910.03225},
	abstract = {We present Natural Gradient Boosting (NGBoost), an algorithm for generic probabilistic prediction via gradient boosting. Typical regression models return a point estimate, conditional on covariates, but probabilistic regression models output a full probability distribution over the outcome space, conditional on the covariates. This allows for predictive uncertainty estimation — crucial in applications like healthcare and weather forecasting. NGBoost generalizes gradient boosting to probabilistic regression by treating the parameters of the conditional distribution as targets for a multiparameter boosting algorithm. Furthermore, we show how the Natural Gradient is required to correct the training dynamics of our multiparameter boosting approach. NGBoost can be used with any base learner, any family of distributions with continuous parameters, and any scoring rule. NGBoost matches or exceeds the performance of existing methods for probabilistic prediction while offering additional beneﬁts in ﬂexibility, scalability, and usability. An open-source implementation is available at github.com/stanfordmlgroup/ngboost.},
	language = {en},
	urldate = {2024-05-28},
	publisher = {arXiv},
	author = {Duan, Tony and Avati, Anand and Ding, Daisy Yi and Thai, Khanh K. and Basu, Sanjay and Ng, Andrew Y. and Schuler, Alejandro},
	month = jun,
	year = {2020},
	note = {arXiv:1910.03225 [cs, stat]},
	keywords = {Computer Science - Machine Learning, Statistics - Machine Learning},
	annote = {Comment: Accepted for ICML 2020},
}

@article{pls_non_normal_data,
author = {Goodhue, Dale and Lewis, William and Thompson, Ron},
year = {2012},
month = {09},
pages = {981-1001},
title = {Research note: Does PLS have advantages for small sample size or non-normal data?},
volume = {36},
journal = {MIS Quarterly},
doi = {10.2307/41703490}
}

@article{pca_review_paper,
title = {On the utilization of principal component analysis in laser-induced breakdown spectroscopy data analysis, a review},
journal = {Spectrochimica Acta Part B: Atomic Spectroscopy},
volume = {148},
pages = {65-82},
year = {2018},
issn = {0584-8547},
doi = {https://doi.org/10.1016/j.sab.2018.05.030},
url = {https://www.sciencedirect.com/science/article/pii/S0584854718301526},
author = {Pavel Pořízka and Jakub Klus and Erik Képeš and David Prochazka and David W. Hahn and Jozef Kaiser},
abstract = {An implementation of a fast, robust, and effective algorithm is inevitable in modern multivariate data analysis (MVDA). The principal component analysis (PCA) algorithm is becoming popular not only in the spectroscopic community because it complies with the qualities mentioned above. PCA is, therefore, often used for the processing of detected multivariate signal (characteristic spectra). Over the past decade, PCA has been adopted by the Laser-Induced Breakdown Spectroscopy (LIBS) community and the number of scientific articles referring to PCA steadily increases. The interest in PCA is not caused only by the basic need to obtain a fast data visualization on a lower dimensional scale and to inspect the most prominent variables. Most recently, PCA has also been applied to yield unconventional data analyses, i.e. processing of large scale LIBS maps. However, a rapid development of LIBS-related instrumentation and applications has led to some non-uniform methodologies in the implementation and utilization of MVDA, including PCA. Thus, in this work, we critically assess and elaborate on the approaches to utilize PCA in LIBS data processing. The aim of this article is also to derive some implications and to suggest advice in data preprocessing, visualization, dimensionality reduction, model building, classification, quantification and non-conventional multivariate mapping. This review reflects also other MVDA algorithms than PCA and consequently, presented conclusions and recommendations can be generalized.}
}

@book{cvstacking,
author = {Witten, Ian H. and Frank, Eibe},
title = {Data Mining: Practical Machine Learning Tools and Techniques, Second Edition (Morgan Kaufmann Series in Data Management Systems)},
year = {2005},
isbn = {0120884070},
publisher = {Morgan Kaufmann Publishers Inc.},
address = {San Francisco, CA, USA}
}

@ARTICLE{survey_of_ensemble_learning,
  author={Mienye, Ibomoiye Domor and Sun, Yanxia},
  journal={IEEE Access},
  title={A Survey of Ensemble Learning: Concepts, Algorithms, Applications, and Prospects},
  year={2022},
  volume={10},
  number={},
  pages={99129-99149},
  keywords={Boosting;Classification algorithms;Prediction algorithms;Machine learning algorithms;Computational modeling;Bagging;Machine learning;Learning systems;Algorithms;classification;ensemble learning;fraud detection;machine learning;medical diagnosis},
  doi={10.1109/ACCESS.2022.3207287}
}

@article{svrforlibs,
title={Quantitative analysis of sedimentary rocks using laser-induced breakdown spectroscopy: comparison of support vector regression and partial least squares regression chemometric methods},
author={Qi Shi and Guanghui Niu and Qingyu Lin and Taoran Xu and Fengjun Li and Y. Duan},
journal={Journal of Analytical Atomic Spectrometry},
year={2015},
volume={30},
pages={2384-2393},
doi={10.1039/C5JA00255A}
}

@article{xgboost_in_biomedicie,
AUTHOR = {Babajide Mustapha, Ismail and Saeed, Faisal},
TITLE = {Bioactive Molecule Prediction Using Extreme Gradient Boosting},
JOURNAL = {Molecules},
VOLUME = {21},
YEAR = {2016},
NUMBER = {8},
ARTICLE-NUMBER = {983},
URL = {https://www.mdpi.com/1420-3049/21/8/983},
PubMedID = {27483216},
ISSN = {1420-3049},
ABSTRACT = {Following the explosive growth in chemical and biological data, the shift from traditional methods of drug discovery to computer-aided means has made data mining and machine learning methods integral parts of today’s drug discovery process. In this paper, extreme gradient boosting (Xgboost), which is an ensemble of Classification and Regression Tree (CART) and a variant of the Gradient Boosting Machine, was investigated for the prediction of biological activity based on quantitative description of the compound’s molecular structure. Seven datasets, well known in the literature were used in this paper and experimental results show that Xgboost can outperform machine learning algorithms like Random Forest (RF), Support Vector Machines (LSVM), Radial Basis Function Neural Network (RBFN) and Naïve Bayes (NB) for the prediction of biological activities. In addition to its ability to detect minority activity classes in highly imbalanced datasets, it showed remarkable performance on both high and low diversity datasets.},
DOI = {10.3390/molecules21080983}
}

@article{xgboost_in_heart_disease,
title = {An optimized XGBoost based diagnostic system for effective prediction of heart disease},
journal = {Journal of King Saud University - Computer and Information Sciences},
volume = {34},
number = {7},
pages = {4514-4523},
year = {2022},
issn = {1319-1578},
doi = {https://doi.org/10.1016/j.jksuci.2020.10.013},
url = {https://www.sciencedirect.com/science/article/pii/S1319157820304936},
author = {Kartik Budholiya and Shailendra Kumar Shrivastava and Vivek Sharma},
keywords = {XGBoost, Bayesian Optimization, Categorical feature encoding, Heart Disease, Prediction},
abstract = {Researchers have created several expert systems over the years to predict heart disease early and assist cardiologists to enhance the diagnosis process. We present a diagnostic system in this paper that utilizes an optimized XGBoost (Extreme Gradient Boosting) classifier to predict heart disease. Proper hyper-parameter tuning is essential for any classifier's successful application. To optimize the hyper-parameters of XGBoost, we used Bayesian optimization, which is a very efficient method for hyper-parameter optimization. We also used One-Hot (OH) encoding technique to encode categorical features in the dataset to improve prediction accuracy. The efficacy of the proposed model is evaluated on Cleveland heart disease dataset and compared it with Random Forest (RF) and Extra Tree (ET) classifiers. Five different evaluation metrics: accuracy, sensitivity, specificity, F1-score, and AUC (area under the curve) of ROC charts were used for performance evaluation. The experimental results showed its validity and efficacy in the prediction of heart disease. In addition, proposed model displays better performance compared to the previously suggested models. Moreover, our proposed method reaches the high prediction accuracy of 91.8%. Our results indicate that the proposed method could be used reliably to predict heart disease in the clinic.}
}

@article{ann_libs_soil_analysis,
title = {Artificial neural network for on-site quantitative analysis of soils using laser induced breakdown spectroscopy},
journal = {Spectrochimica Acta Part B: Atomic Spectroscopy},
volume = {79-80},
pages = {51-57},
year = {2013},
issn = {0584-8547},
doi = {https://doi.org/10.1016/j.sab.2012.11.007},
url = {https://www.sciencedirect.com/science/article/pii/S0584854712003679},
author = {J. {El Haddad} and M. Villot-Kadri and A. Ismaël and G. Gallou and K. Michel and D. Bruyère and V. Laperche and L. Canioni and B. Bousquet},
keywords = {Laser-induced breakdown spectroscopy (LIBS), Soil, Quantitative analysis, Artificial neural network},
abstract = {Nowadays, due to environmental concerns, fast on-site quantitative analyses of soils are required. Laser induced breakdown spectroscopy is a serious candidate to address this challenge and is especially well suited for multi-elemental analysis of heavy metals. However, saturation and matrix effects prevent from a simple treatment of the LIBS data, namely through a regular calibration curve. This paper details the limits of this approach and consequently emphasizes the advantage of using artificial neural networks well suited for non-linear and multi-variate calibration. This advanced method of data analysis is evaluated in the case of real soil samples and on-site LIBS measurements. The selection of the LIBS data as input data of the network is particularly detailed and finally, resulting errors of prediction lower than 20% for aluminum, calcium, copper and iron demonstrate the good efficiency of the artificial neural networks for on-site quantitative LIBS of soils.}
}

@article{cnn_libs_quantitative,
title = {A laser-induced breakdown spectroscopy multi-component quantitative analytical method based on a deep convolutional neural network},
journal = {Spectrochimica Acta Part B: Atomic Spectroscopy},
volume = {169},
pages = {105850},
year = {2020},
issn = {0584-8547},
doi = {https://doi.org/10.1016/j.sab.2020.105850},
url = {https://www.sciencedirect.com/science/article/pii/S0584854719304938},
author = {Lu-Ning Li and Xiang-Feng Liu and Wei-Ming Xu and Jian-Yu Wang and Rong Shu},
keywords = {Laser-induced breakdown spectroscopy, Convolutional neural network, Deep learning, MarSCoDe, Multi-component quantitative analysis},
abstract = {One major technical difficulty of laser-induced breakdown spectroscopy (LIBS) lies in achieving ideal accuracy of quantitative determination of the multiple chemical components in a target sample. In this study, we propose a LIBS multi-component quantitative analytical method based on the construction of a deep convolutional neural network (CNN). More than 1400 LIBS spectra, collected from 23 China national standard reference materials, were utilized to train the CNN and validate its predictive ability as well. The experiment was implemented by the LIBS system in MarSCoDe, which would be the Mars Surface Composition Detector on the rover of China's first Mars exploration mission in 2020. To evaluate the performance of the CNN, we inspect the root mean square error (RMSE) value of the prediction, with both overall RMSE and component-wise RMSE considered, and we further look into the prediction relative error of each component. We compare the performance of the CNN with that of two alternative schemes based on back-propagation neural network (BPNN) and partial least squares (PLS) regression respectively, with the PLS scheme actually containing two methods, i. e. PLS1 and PLS2. Besides the examination of the specific values of RMSE and relative error, we have also carried out some statistical analysis to endow the comparison with statistical significance. Moreover, we investigate the effect of baseline removal preprocessing upon the predictive ability of each method. The results show that the CNN method has the best performance among the four methods in terms of overall accuracy, no matter the test is based on the spectra with or without baseline removal, and the superiority of the CNN over the other three methods is more significant in the latter case. Since the number of samples is relatively small, the results demonstrated in this work are preliminary and unsuitable for immediate generalization, but they indicate that the CNN-based methodology is a promising tool for LIBS quantitative analysis with good accuracy and high efficiency.}
}

@article{ngboost_landslide,
  author = {Kavzoglu, T. and Teke, A.},
  title = {Predictive Performances of Ensemble Machine Learning Algorithms in Landslide Susceptibility Mapping Using Random Forest, Extreme Gradient Boosting (XGBoost) and Natural Gradient Boosting (NGBoost)},
  journal = {Arabian Journal for Science and Engineering},
  volume = {47},
  pages = {7367--7385},
  year = {2022},
  doi = {10.1007/s13369-022-06560-8},
  url = {https://doi.org/10.1007/s13369-022-06560-8},
  received = {25 July 2021},
  accepted = {29 December 2021},
  published = {17 January 2022},
  issue_date = {June 2022}
}

@book{hastie_elements,
  title = {The Elements of Statistical Learning: Data Mining, Inference, and Prediction},
  author = {Trevor Hastie and Robert Tibshirani and Jerome Friedman},
  series = {Springer Series in Statistics},
  edition = {Second},
  year = {2009},
  publisher = {Springer},
  isbn = {978-0-387-84857-0}
}

@book{burkovHundredpageMachineLearning2023,
  title = {The Hundred-Page Machine Learning Book},
  author = {Burkov, Andriy},
  date = {2023},
  publisher = {Andriy Burkov},
  location = {Orlando, FL},
  isbn = {978-1-77700-547-4},
  langid = {english},
  annotation = {OCLC: 1417057084}
}

@article{smola_svr_tutorial_2004,
	title = {A tutorial on support vector regression},
	volume = {14},
	issn = {1573-1375},
	url = {https://doi.org/10.1023/B:STCO.0000035301.49549.88},
	doi = {10.1023/B:STCO.0000035301.49549.88},
	abstract = {In this tutorial we give an overview of the basic ideas underlying Support Vector (SV) machines for function estimation. Furthermore, we include a summary of currently used algorithms for training SV machines, covering both the quadratic (or convex) programming part and advanced methods for dealing with large datasets. Finally, we mention some modifications and extensions that have been applied to the standard SV algorithm, and discuss the aspect of regularization from a SV perspective.},
	language = {en},
	number = {3},
	urldate = {2024-06-04},
	journal = {Statistics and Computing},
	author = {Smola, Alex J. and Schölkopf, Bernhard},
	month = aug,
	year = {2004},
	keywords = {machine learning, regression estimation, support vector machines},
	pages = {199--222},
}

@article{shi_svr_libs_2015,
	title = {Quantitative analysis of sedimentary rocks using laser-induced breakdown spectroscopy: comparison of support vector regression and partial least squares regression chemometric methods},
	volume = {30},
	issn = {0267-9477, 1364-5544},
	shorttitle = {Quantitative analysis of sedimentary rocks using laser-induced breakdown spectroscopy},
	url = {https://xlink.rsc.org/?DOI=C5JA00255A},
	doi = {10.1039/C5JA00255A},
        abstract = {Laser Induced Breakdown Spectroscopy (LIBS) is attracting more and more attention in geology fields because of its unique advantages of on-line and in situ analysis and the availability of portable even handheld instruments due to the development of laser sources and mini-spectrometers. However, parameters such as accuracy and precision of the instrument are still essential for field application. In this paper, two algorithms to determine the concentrations of five main elements (Si, Ca, Mg, Fe and Al) in sedimentary rock samples are proposed based on support vector regression (SVR) and partial least squares regression (PLSR). The proposed comparison demonstrates that the SVR model performed better with more satisfactory accuracy and precision under the optimized conditions. For SVR quantitative analysis, the spectral features (20 lines) without principal component analysis (PCA) were selected as the input variables. The optimized penalty parameter C and the key parameter of the radial basis function (RBF)-s obtained by genetic algorithm (GA) were 4.63 and 0.9159, respectively. Also, the best number of the principal components of PLSR was optimized to be 8 by 10-fold cross-validation (CV) testing. Furthermore, the accuracy corresponding to the average relative standard deviations (RSDs) and the precision related to the root mean square error (RMSE) were calculated according to the performance of the two regression models. A significant enhancement of accuracy, of up to 43.50 times, and of precision, of 7.19 times, for the SVR model was obtained, which can eliminate the self-absorption of plasma efficiently compared with the linear machine learning method PLSR. In conclusion, the chemometric method of SVR with better accuracy and precision can be successfully applied for the quantitative analysis of complex geological samples using the LIBS technique.}
	language = {en},
	number = {12},
	urldate = {2024-06-04},
	journal = {Journal of Analytical Atomic Spectrometry},
	author = {Shi, Qi and Niu, Guanghui and Lin, Qingyu and Xu, Tao and Li, Fengjun and Duan, Yixiang},
	year = {2015},
	pages = {2384--2393},
}

@article{el_haddad_ann_2013,
	title = {Artificial neural network for on-site quantitative analysis of soils using laser induced breakdown spectroscopy},
	volume = {79-80},
	issn = {0584-8547},
	url = {https://www.sciencedirect.com/science/article/pii/S0584854712003679},
	doi = {10.1016/j.sab.2012.11.007},
	abstract = {Nowadays, due to environmental concerns, fast on-site quantitative analyses of soils are required. Laser induced breakdown spectroscopy is a serious candidate to address this challenge and is especially well suited for multi-elemental analysis of heavy metals. However, saturation and matrix effects prevent from a simple treatment of the LIBS data, namely through a regular calibration curve. This paper details the limits of this approach and consequently emphasizes the advantage of using artificial neural networks well suited for non-linear and multi-variate calibration. This advanced method of data analysis is evaluated in the case of real soil samples and on-site LIBS measurements. The selection of the LIBS data as input data of the network is particularly detailed and finally, resulting errors of prediction lower than 20\% for aluminum, calcium, copper and iron demonstrate the good efficiency of the artificial neural networks for on-site quantitative LIBS of soils.},
	urldate = {2024-06-04},
	journal = {Spectrochimica Acta Part B: Atomic Spectroscopy},
	author = {El Haddad, J. and Villot-Kadri, M. and Ismaël, A. and Gallou, G. and Michel, K. and Bruyère, D. and Laperche, V. and Canioni, L. and Bousquet, B.},
	month = jan,
	year = {2013},
	keywords = {Artificial neural network, Laser-induced breakdown spectroscopy (LIBS), Quantitative analysis, Soil},
	pages = {51--57},
}

<<<<<<< HEAD
@article{zou_regularization_2005,
	title = {Regularization and {Variable} {Selection} {Via} the {Elastic} {Net}},
	volume = {67},
	copyright = {https://academic.oup.com/journals/pages/open\_access/funder\_policies/chorus/standard\_publication\_model},
	issn = {1369-7412, 1467-9868},
	url = {https://academic.oup.com/jrsssb/article/67/2/301/7109482},
	doi = {10.1111/j.1467-9868.2005.00503.x},
	abstract = {We propose the elastic net, a new regularization and variable selection method. Real world data and a simulation study show that the elastic net often outperforms the lasso, while enjoying a similar sparsity of representation. In addition, the elastic net encourages a grouping effect, where strongly correlated predictors tend to be in or out of the model together. The elastic net is particularly useful when the number of predictors (p) is much bigger than the number of observations (n). By contrast, the lasso is not a very satisfactory variable selection method in the p n case. An algorithm called LARS-EN is proposed for computing elastic net regularization paths efﬁciently, much like algorithm LARS does for the lasso.},
	language = {en},
	number = {2},
	urldate = {2024-06-06},
	journal = {Journal of the Royal Statistical Society Series B: Statistical Methodology},
	author = {Zou, Hui and Hastie, Trevor},
	month = apr,
	year = {2005},
	pages = {301--320},
=======
@article{pca_review_paper,
title = {On the utilization of principal component analysis in laser-induced breakdown spectroscopy data analysis, a review},
journal = {Spectrochimica Acta Part B: Atomic Spectroscopy},
volume = {148},
pages = {65-82},
year = {2018},
issn = {0584-8547},
doi = {https://doi.org/10.1016/j.sab.2018.05.030},
url = {https://www.sciencedirect.com/science/article/pii/S0584854718301526},
author = {Pavel Pořízka and Jakub Klus and Erik Képeš and David Prochazka and David W. Hahn and Jozef Kaiser},
abstract = {An implementation of a fast, robust, and effective algorithm is inevitable in modern multivariate data analysis (MVDA). The principal component analysis (PCA) algorithm is becoming popular not only in the spectroscopic community because it complies with the qualities mentioned above. PCA is, therefore, often used for the processing of detected multivariate signal (characteristic spectra). Over the past decade, PCA has been adopted by the Laser-Induced Breakdown Spectroscopy (LIBS) community and the number of scientific articles referring to PCA steadily increases. The interest in PCA is not caused only by the basic need to obtain a fast data visualization on a lower dimensional scale and to inspect the most prominent variables. Most recently, PCA has also been applied to yield unconventional data analyses, i.e. processing of large scale LIBS maps. However, a rapid development of LIBS-related instrumentation and applications has led to some non-uniform methodologies in the implementation and utilization of MVDA, including PCA. Thus, in this work, we critically assess and elaborate on the approaches to utilize PCA in LIBS data processing. The aim of this article is also to derive some implications and to suggest advice in data preprocessing, visualization, dimensionality reduction, model building, classification, quantification and non-conventional multivariate mapping. This review reflects also other MVDA algorithms than PCA and consequently, presented conclusions and recommendations can be generalized.}
}

@Article{moncayo_pca,
author ="Moncayo, Samuel and Duponchel, Ludovic and Mousavipak, Niloofar and Panczer, Gérard and Trichard, Florian and Bousquet, Bruno and Pelascini, Frédéric and Motto-Ros, Vincent",
title  ="Exploration of megapixel hyperspectral LIBS images using principal component analysis",
journal  ="J. Anal. At. Spectrom.",
year  ="2018",
volume  ="33",
issue  ="2",
pages  ="210-220",
publisher  ="The Royal Society of Chemistry",
doi  ="10.1039/C7JA00398F",
url  ="http://dx.doi.org/10.1039/C7JA00398F",
abstract  ="Laser-Induced Breakdown Spectroscopy (LIBS) has achieved promising performance as an elemental imaging technology{,} and considerable progress has been achieved in the development of LIBS over the last several years{,} which has led to great interest in the use of LIBS in various fields of applications. LIBS is a highly attractive technology that is distinguished by its table top instrumentation{,} speed of operation{,} and operation in ambient atmosphere{,} able to produce megapixel multi-elemental images with micrometric resolution (10 μm) and ppm-scale sensitivity. However{,} the points that limit the development of LIBS are undeniably the expertise and the time required to extract a relevant signal from the LIBS dataset. The complexity of the emission spectra (e.g.{,} elemental responses{,} structure of the baseline){,} the high dynamic range of measurement (i.e.{,} possibility to image major to trace elements){,} and the large number of spectra to process require new data analysis strategies. Such new strategies are particularly critical for multi-phase materials. In this paper{,} we report a new methodology based on the well-known Principal Component Analysis (PCA) approach for the multivariate hyperspectral analysis of LIBS images. The proposed methodology is designed for large{,} raw{,} and potentially complex series of LIBS spectra{,} that allows various and exhaustive levels of information to be extracted (including the characterization of mineral phases{,} assessment of the measurement and identification of isolated elements) and facilitates the manipulation of such hyperspectral datasets."}

@article{porizka_pca,
title = {Laser-induced breakdown spectroscopy for in situ qualitative and quantitative analysis of mineral ores},
journal = {Spectrochimica Acta Part B: Atomic Spectroscopy},
volume = {101},
pages = {155-163},
year = {2014},
issn = {0584-8547},
doi = {https://doi.org/10.1016/j.sab.2014.08.027},
url = {https://www.sciencedirect.com/science/article/pii/S058485471400202X},
author = {P. Pořízka and A. Demidov and J. Kaiser and J. Keivanian and I. Gornushkin and U. Panne and J. Riedel},
keywords = {Laser-induced breakdown spectroscopy, LIBS, Chemometrics, Principal component analysis, Geochemical analysis},
abstract = {In this work, the potential of laser-induced breakdown spectroscopy (LIBS) for discrimination and analysis of geological materials was examined. The research was focused on classification of mineral ores using their LIBS spectra prior to quantitative determination of copper. Quantitative analysis is not a trivial task in LIBS measurement because intensities of emission lines in laser-induced plasmas (LIP) are strongly affected by the sample matrix (matrix effect). To circumvent this effect, typically matrix-matched standards are used to obtain matrix-dependent calibration curves. If the sample set consists of a mixture of different matrices, even in this approach, the corresponding matrix has to be known prior to the downstream data analysis. For this categorization, the multielemental character of LIBS spectra can be of help. In this contribution, a principal component analysis (PCA) was employed on the measured data set to discriminate individual rocks as individual matrices against each other according to their overall elemental composition. Twenty-seven igneous rock samples were analyzed in the form of fine dust, classified and subsequently quantitatively analyzed. Two different LIBS setups in two laboratories were used to prove the reproducibility of classification and quantification. A superposition of partial calibration plots constructed from the individual clustered data displayed a large improvement in precision and accuracy compared to the calibration plot constructed from all ore samples. The classification of mineral samples with complex matrices can thus be recommended prior to LIBS system calibration and quantitative analysis.}
}

@article{sirven_pca_ann_plsr,
  author = {Sirven, J.-B. and Bousquet, B. and Canioni, L. and Sarger, L.},
  title = {Laser-Induced Breakdown Spectroscopy of Composite Samples: Comparison of Advanced Chemometrics Methods},
  journal = {Analytical Chemistry},
  volume = {78},
  number = {5},
  pages = {1462-1469},
  year = {2006},
  doi = {10.1021/ac051721p},
  note = {PMID: 16503595},
  url = {https://doi.org/10.1021/ac051721p},
  eprint = {https://doi.org/10.1021/ac051721p}
>>>>>>> 1d3395c0
}<|MERGE_RESOLUTION|>--- conflicted
+++ resolved
@@ -795,7 +795,7 @@
 	pages = {51--57},
 }
 
-<<<<<<< HEAD
+
 @article{zou_regularization_2005,
 	title = {Regularization and {Variable} {Selection} {Via} the {Elastic} {Net}},
 	volume = {67},
@@ -812,7 +812,8 @@
 	month = apr,
 	year = {2005},
 	pages = {301--320},
-=======
+}
+
 @article{pca_review_paper,
 title = {On the utilization of principal component analysis in laser-induced breakdown spectroscopy data analysis, a review},
 journal = {Spectrochimica Acta Part B: Atomic Spectroscopy},
@@ -865,5 +866,4 @@
   note = {PMID: 16503595},
   url = {https://doi.org/10.1021/ac051721p},
   eprint = {https://doi.org/10.1021/ac051721p}
->>>>>>> 1d3395c0
 }
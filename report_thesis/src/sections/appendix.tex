--- conflicted
+++ resolved
@@ -45,11 +45,10 @@
     \end{figure*}
 }
 
-<<<<<<< HEAD
 \foreach \oxide in {SiO2, TiO2, Al2O3, FeOT, MgO, CaO, Na2O, K2O} {
     \input{sections/appendix/tables/\oxide_overview.tex}
 }
-=======
+
 \subsection{Initial Experiment: Model Hyperparameters}\label{subsec:initial_experiment_hyperparameters}
 \begin{table*}[h]
 \centering
@@ -208,5 +207,4 @@
   \end{tabular}
   \caption{Summary of the Convolutional Neural Network Architecture}
   \label{tab:cnn_architecture}
-\end{table*}
->>>>>>> a6cf789b
+\end{table*}
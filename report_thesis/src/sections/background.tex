--- conflicted
+++ resolved
@@ -14,9 +14,6 @@
 This scaling method is useful for data that has been centered at zero or data that is sparse, as max absolute scaling does not center the data. 
 This maintains the sparsity of the data by not introducing non-zero values in the zero entries of the data~\cite{Vasques2024}.
 
-
-
-<<<<<<< HEAD
 \subsubsection{Min-Max Normalization}
 Min-max normalization rescales the range of features to $[0, 1]$ or $[a, b]$, where $a$ and $b$ represent the new minimum and maximum values, respectively. 
 The goal is to normalize the range of the data to a specific scale, typically 0 to 1. 
@@ -28,9 +25,6 @@
 
 This type of normalization is particularly useful when algorithms, such as neural networks, are sensitive to the magnitude of input features. 
 Normalizing ensures that each feature contributes equally to the result, leading to more effective and faster convergence.
-=======
-\subsubsection{MinMax Scaler}\label{subsec:minmax_scaler}
->>>>>>> 4172825e
 
 \subsubsection{Robust Scaler}
 The robust scaler is a normalization technique that removes the median and scales the data according to the quantile range.

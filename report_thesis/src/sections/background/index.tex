\section{Background}\label{sec:background}
<<<<<<< HEAD
In this section, we provide an overview of the data used in this work, preprocessing techniques, and machine learning models used in our proposed pipeline.
We outline the various normalization techniques and dimensionality reduction methods, followed by the ensemble learning, linear models, and regularization models used.
Finally, we outline stacked generalization.
=======
In this section, we provide an overview of the preprocessing techniques and machine learning models used in our proposed pipeline.
We outline the various normalization techniques and dimensionality reduction methods, followed by the linear models, regularization models, and ensemble learning models used in this work.
>>>>>>> 5096a179

\input{sections/background/data_overview.tex}
\input{sections/background/preprocessing/index.tex}
\input{sections/background/linear_and_regularization_models/index.tex}
\input{sections/background/ensemble_learning_models/index.tex}<|MERGE_RESOLUTION|>--- conflicted
+++ resolved
@@ -1,12 +1,7 @@
 \section{Background}\label{sec:background}
-<<<<<<< HEAD
 In this section, we provide an overview of the data used in this work, preprocessing techniques, and machine learning models used in our proposed pipeline.
 We outline the various normalization techniques and dimensionality reduction methods, followed by the ensemble learning, linear models, and regularization models used.
 Finally, we outline stacked generalization.
-=======
-In this section, we provide an overview of the preprocessing techniques and machine learning models used in our proposed pipeline.
-We outline the various normalization techniques and dimensionality reduction methods, followed by the linear models, regularization models, and ensemble learning models used in this work.
->>>>>>> 5096a179
 
 \input{sections/background/data_overview.tex}
 \input{sections/background/preprocessing/index.tex}

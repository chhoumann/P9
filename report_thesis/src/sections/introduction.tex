\section{Introduction}\label{sec:introduction}
NASA has been studying the Martian environment for decades through a series of missions, including the Viking missions~\cite{marsnasagov_vikings}, the \gls{mer} mission~\cite{marsnasagov_observer, marsnasagov_spirit_opportunity}, and the \gls{msl} mission~\cite{marsnasagov_msl}, each building on the knowledge gained from the previous ones.
Today, the rovers exploring Mars are equipped with sophisticated instruments for analyzing the chemical composition of Martian soil in search of past life and habitable environments.

Part of this research is facilitated through interpretation of spectral data gathered by \gls{libs} instruments, which fire a high-powered laser at soil samples to create a plasma.
The emitted light is captured by spectrometers and analyzed using machine learning models to assess the presence and concentration of certain major oxides, informing NASA's understanding of Mars' geology.

However, predicting major oxide compositions from \gls{libs} data still presents significant computational challenges.
These include the high dimensionality and non-linearity of the data, compounded by issues of multicollinearity and matrix effects~\cite{andersonImprovedAccuracyQuantitative2017}.
Such effects can cause the intensity of emission lines from an element to vary independently of that element's concentration, introducing unknown variables that complicate the analysis.
Furthermore, the high cost of data collection often results in small datasets, exacerbating the difficulty of building accurate and robust models.

<<<<<<< HEAD
Previous work has aimed to improve the prediction of major oxide compositions from LIBS data.
Regression techniques and dimensionality reduction with feature selection have been used to enhance the accuracy and interpretability of these models.
Tailored approaches have also been developed, where different models are selected based on their performance with specific spectral characteristics and distances~cite{rezaei_dimensionality_reduction, andersonPostlandingMajorElement2022}.
Moreover, models incorporating physical principles have demonstrated improved accuracy by handling residuals that traditional models fail to explain~\cite{song_DF-K-ELM}.
However, predicting oxide compositions remains challenging due to the complex, nonlinear nature of LIBS data.
This underscores the need for continued research into more adaptive and robust machine learning strategies to tackle these issues effectively.

In response to these persistent challenges, this thesis builds upon the baseline established in~\citet{p9_paper}, and aims to develop and refine machine learning models designed to enhance the accuracy and robustness of predicting major oxide compositions from \gls{libs} data.
=======
Various machine learning models and methodologies have been specifically designed to mitigate the challenges associated with predicting major oxide compositions from \gls{libs} data. 
% try to generalize on the examples and then just cite all the papers referenced right next to each other
Notably, \citet{andersonPostlandingMajorElement2022} applied an array of regression models including \gls{ols}, \gls{pls}, and \gls{gbr}, and even blended models to optimize the accuracy across different oxides. 
This reflects a tailored approach where different models are selectively used based on their performance with specific spectral characteristics and distances.

Furthermore, dimensionality reduction techniques such as \gls{pca} and feature selection algorithms have been employed to manage high dimensionality and multicollinearity, significantly enhancing model efficiency and interpretability~\cite{rezaei_dimensionality_reduction}.

Hybrid models like \gls{df}-\gls{k-elm} have also been introduced to incorporate physical principles directly into the machine learning framework, improving both the accuracy and interpretability of predictions by handling residuals that traditional models fail to explain~\cite{song_DF-K-ELM}. 
---

Despite these advancements, the prediction of major oxide compositions remains an open problem primarily due to the complex and nonlinear nature of \gls{libs} data, compounded by the variability introduced by different measurement conditions and the inherently small datasets typically available for these analyses. 
The effectiveness of the mitigation strategies can be highly context-dependent, with no single model consistently outperforming others across all scenarios. 
This situation emphasizes the necessity for ongoing research to develop more adaptive, robust machine learning approaches that can effectively handle the diverse challenges presented by \gls{libs} data.

In response to these persistent challenges, this thesis builds upon the baseline established in~\citet{p9_paper}, and aims to develop and refine machine learning models designed to enhance the accuracy and robustness of predicting major oxide compositions from \gls{libs} data. 
>>>>>>> f89212e4
We define accuracy as the ability of a model to predict the composition of major oxides in Martian geological samples, while robustness refers to the stability of these predictions across different samples and oxides.

To achieve these objectives, this research systematically explores a range of promising machine learning models and preprocessing techniques, identified through an extensive literature review and guided by a curiosity to explore unconventional approaches.
Specifically, we implemented an experimental framework using an automated hyperparameter optimization tool to determine the most effective combinations of preprocessing methods and models for each major oxide analyzed.
We began by evaluating various preprocessing techniques to understand their impact on model performance, selecting those that demonstrated the highest impact on improving the performance of each model.
Following the preprocessing, the most promising models underwent an optimization process, allowing us to precisely tune both model configurations and their respective hyperparameters on a per-oxide basis, ensuring optimal performance tailored to the specific data characteristics of each oxide.
Once the best configurations were identified, a stacking ensemble method was employed to create a meta learner for each oxide, significantly enhancing prediction accuracy and robustness beyond the capabilities of individual models.
Through extensive experiments on \gls{libs} data, we systematically assessed and demonstrated the superior performance of our approach compared to existing methods, focusing on significant improvements in prediction accuracy and robustness.

Our key contributions are as follows:
\begin{itemize}
    \item We develop a novel machine learning pipeline that effectively handles the challenges of LIBS data to accurately predict major oxide compositions in Martian soil samples.
    \item Experimenter skal inkluderes i listen over bidrag
    \item We have developed a novel optimization approach and tool for tuning and evaluating machine learning models along with preprocessing techniques, providing a systematic and efficient method for selecting the best configuration.
    \item Our investigations provides a methodological framework that advances the approach to model selection and tuning for high-dimensional, multicollinear geochemical data analysis.
    \item By outperforming existing methods, our approach has established new benchmarks for accuracy and robustness in \gls{libs} data analysis, providing a new standard for future research.
\end{itemize}


% TODO: Add remaining sections
The remainder of this paper is organized as follows:
Section~\ref{sec:background} provides background on the onoging Mars exploration missions, the \gls{libs} technique, and the baseline \gls{moc} model.
Section~\ref{sec:problem_definition} formally defines the problem addressed in this work.
Section~\ref{sec:methodology} describes our proposed methodology, including data preprocessing, dimensionality reduction, and machine learning models.
Section~\ref{sec:experiments} presents our experimental setup and results.
Finally, Section~\ref{sec:conclusion} concludes the paper and discusses future work.<|MERGE_RESOLUTION|>--- conflicted
+++ resolved
@@ -10,7 +10,6 @@
 Such effects can cause the intensity of emission lines from an element to vary independently of that element's concentration, introducing unknown variables that complicate the analysis.
 Furthermore, the high cost of data collection often results in small datasets, exacerbating the difficulty of building accurate and robust models.
 
-<<<<<<< HEAD
 Previous work has aimed to improve the prediction of major oxide compositions from LIBS data.
 Regression techniques and dimensionality reduction with feature selection have been used to enhance the accuracy and interpretability of these models.
 Tailored approaches have also been developed, where different models are selected based on their performance with specific spectral characteristics and distances~cite{rezaei_dimensionality_reduction, andersonPostlandingMajorElement2022}.
@@ -19,23 +18,6 @@
 This underscores the need for continued research into more adaptive and robust machine learning strategies to tackle these issues effectively.
 
 In response to these persistent challenges, this thesis builds upon the baseline established in~\citet{p9_paper}, and aims to develop and refine machine learning models designed to enhance the accuracy and robustness of predicting major oxide compositions from \gls{libs} data.
-=======
-Various machine learning models and methodologies have been specifically designed to mitigate the challenges associated with predicting major oxide compositions from \gls{libs} data. 
-% try to generalize on the examples and then just cite all the papers referenced right next to each other
-Notably, \citet{andersonPostlandingMajorElement2022} applied an array of regression models including \gls{ols}, \gls{pls}, and \gls{gbr}, and even blended models to optimize the accuracy across different oxides. 
-This reflects a tailored approach where different models are selectively used based on their performance with specific spectral characteristics and distances.
-
-Furthermore, dimensionality reduction techniques such as \gls{pca} and feature selection algorithms have been employed to manage high dimensionality and multicollinearity, significantly enhancing model efficiency and interpretability~\cite{rezaei_dimensionality_reduction}.
-
-Hybrid models like \gls{df}-\gls{k-elm} have also been introduced to incorporate physical principles directly into the machine learning framework, improving both the accuracy and interpretability of predictions by handling residuals that traditional models fail to explain~\cite{song_DF-K-ELM}. 
----
-
-Despite these advancements, the prediction of major oxide compositions remains an open problem primarily due to the complex and nonlinear nature of \gls{libs} data, compounded by the variability introduced by different measurement conditions and the inherently small datasets typically available for these analyses. 
-The effectiveness of the mitigation strategies can be highly context-dependent, with no single model consistently outperforming others across all scenarios. 
-This situation emphasizes the necessity for ongoing research to develop more adaptive, robust machine learning approaches that can effectively handle the diverse challenges presented by \gls{libs} data.
-
-In response to these persistent challenges, this thesis builds upon the baseline established in~\citet{p9_paper}, and aims to develop and refine machine learning models designed to enhance the accuracy and robustness of predicting major oxide compositions from \gls{libs} data. 
->>>>>>> f89212e4
 We define accuracy as the ability of a model to predict the composition of major oxides in Martian geological samples, while robustness refers to the stability of these predictions across different samples and oxides.
 
 To achieve these objectives, this research systematically explores a range of promising machine learning models and preprocessing techniques, identified through an extensive literature review and guided by a curiosity to explore unconventional approaches.

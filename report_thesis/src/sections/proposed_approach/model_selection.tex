--- conflicted
+++ resolved
@@ -1,10 +1,5 @@
-<<<<<<< HEAD
 \subsection{Model and Preprocessing Selection}\label{sec:model-selection}
 Choosing the right models and preprocessing techniques for \gls{libs} data analysis is a challenging task. 
-=======
-\subsection{Model and Preprocessing Selection}
-Choosing the right models and preprocessing techniques for \gls{libs} data analysis is a challenging task.
->>>>>>> 877d9680
 
 We had several considerations to guide our selection of preprocessing techniques.
 Firstly, our review of the literature revealed that there seems to be no consensus on a single, most effective normalization method for \gls{libs} data.

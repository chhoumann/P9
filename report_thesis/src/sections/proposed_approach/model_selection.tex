--- conflicted
+++ resolved
@@ -1,26 +1,5 @@
 \subsection{Model and Preprocessing Selection}
 Choosing the right models and preprocessing techniques for \gls{libs} data analysis is a challenging task. 
-<<<<<<< HEAD
-=======
-As the literature highlighted in Section~\ref{sec:related-work} suggests, a variety of models and preprocessing techniques promise to be adept at handling data that exhibit high-dimensionality, multi-collinearity, and matrix effects.
-The literature also indicates that different machine learning models perform better on some oxides than others.
-These challenges and model-specific strengths suggests that an optimal approach would involve combining multiple models. 
-This notion is supported by the advent of models such as the \gls{moc}~\cite{cleggRecalibrationMarsScience2017} model, which combines the predictions of multiple models using a predetermined weighting for each model's predictions on a per-oxide basis.
-While this approach improved accuracy compared to individual models, it required manual tuning of the weights for each model.
-This manual tuning presents limitations, including the analysis required to determine appropriate weights and the risk of suboptimal weighting.
-Given these limitations, it is reasonable to explore techniques that can automate the weighting process while still leveraging the strengths of multiple models.
-To fulfill these criteria, we chose to adopt a stacking ensemble approach. 
-Stacking, as described in Section~\ref{subsec:stacked-generalization}, is a method that utilizes multiple base estimators trained on the same data, whose predictions are then used to train a meta-learner.
-By combining a diverse set of base models, stacking can correct for the biases of individual models.
-Since each model focuses on different patterns within the data, stacking mitigates the inherent biases of individual models by estimating and correcting for these biases.
-This approach of leveraging the strength of multiple models that each model the problem differently can lead to better generalization on unseen data by automating and potentially improving upon manual tuning through the use of a meta-learner to discern patterns in the base predictors' outputs. \cite{wolpertstacked_1992, survey_of_ensemble_learning}
-However, some consideration has be made towards training of the base models in order to prevent data leakage and overfitting.
-As emphasized by \citet{cvstacking}, if the base models are trained on the same dataset, the meta learner might favor certain base models over others.
-This can cause the meta learner to be influenced by the same patterns and biases that the base models are susceptible to, leading to overfitting.
-To mitigate this risk and ensure generalizability, a cross-validation strategy should be employed to ensure that the meta learner's training data accurately reflects the true performance of the base learners.
-
-We adopted an experimental approach to empirically evaluate the potential of various models and preprocessing techniques, to be used in our stacking ensemble, ensuring that our selections were informed by our literature review while also allowing for independent assessment and validation.
->>>>>>> db76aaa4
 
 We had several considerations to guide our selection of preprocessing techniques.
 Firstly, our review of the literature revealed that there seems to be no consensus on a single, most effective normalization method for \gls{libs} data.

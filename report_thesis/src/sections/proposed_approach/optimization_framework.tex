\subsection{Optimization Framework}\label{sec:optimization_framework}
One of the primary challenges in developing a stacking ensemble is determining the optimal choice of base estimators. \citet{wolpertstacked_1992} highlighted that this can be considered a 'black art' and that the choice usually relies on intelligent guesses. 
In our case, this problem is further exacerbated by the fact that the optimal choice of base estimator may vary depending on the target oxide. 
The complexity of the problem is increased because different oxides require different models, and the optimal preprocessing techniques will depend on both the model and the specific oxide being predicted. 
Due to the challenges highligted in \ref{subsec:challenges}, namely high dimensionality, multicollinearity, and matrix effects, it is difficult to determine which configuration is optimal.
Selecting the appropriate preprocessing steps for each base estimator is essential, as incorrect preprocessing can significantly degrade performance and undermine the model's effectiveness
Furthermore, choosing the right hyperparameters for each base estimator introduces additional complexity, as these decisions also significantly impact model performance and must be carefully tuned for each specific oxide. 
Some estimators might require very little tuning to achieve accurate and robust predictions, while others might require extensive tuning, depending on the target oxide. 
For instance, simpler models like \gls{enet} and Ridge Regression may quickly reach their optimal performance with minimal hyperparameter adjustments. However, due to their simplicity, they often fail to capture the complex patterns in the data that more advanced models can, making them less competitive despite their ease of tuning.
In contrast, more complex models like \gls{cnn} or \gls{gbr} involve both a larger number of hyperparameters and architectural considerations that need fine-tuning to perform well.
The extent of tuning required is also influenced by the characteristics of the target oxide, such as its data distribution, noise levels, and feature interactions. 
These factors can affect how sensitive an estimator is to its hyperparameters.
Finally, hyperparameters cannot be considered in isolation, because depending on the preprocessing steps applied to the data, the optimal hyperparameters may vary.
Given these complexities, we need a systematic approach to determine the optimal configuration of hyperparameters and preprocessing steps tailored to each estimator and oxide.

To guide this process we have developed a working assumption.
Namely, that we assume that selecting the top-$n$ best pipelines for each oxide, given different preprocessors and models per pipeline, will yield the best pipelines for a given oxide in our stacking ensemble.
Here, $n$ is a heuristic based on the results and \textit{best} is evaluated in terms of the metrics outlined in Section~\ref{subsec:evaluation_metrics}.
Additionaly, each permutation will utilize our proposed data partitioning and cross-validation strategy outlined in Section~\ref{subsec:validation_testing_procedures}.
Utilizing our proposed data partitioning and cross-validation strategy, along with the aformentioned evaluation metrics, will ensure that the top-$n$ pipelines align with our goals of generalization, robustness, and accuracy outlined in Section~\ref{sec:problem_definition}.
This narrows our focus to three key tasks: selecting suitable preprocessors and models, finding the optimal hyperparameters, and devising a guided search strategy to evaluate various permutations and identify the top-$n$ pipelines for each oxide.
First, we curated a diverse set of models and preprocessing techniques, as detailed in Section~\ref{sec:model-selection}.
Next, we developed an optimization framework to systematically explore and optimize these pipeline configurations, which will be described in the following section.

\subsubsection{The Framework}
To systematically explore and optimize pipeline configurations, the search process should be guided by an ojective function.
Based on the evaluation process outlined in Section~\ref{subsec:validation_testing_procedures}, whereby we argue that solely evaluating on the RMSEP may lead to misleading and poor results, we define the objective function we wish to optimize as a multi-objective optimization on minimizing the \texttt{rmse\_cv} and \texttt{std\_dev\_cv}. 

Given these goals, traditional methods like grid search and random search could be used, but they often fall short due to several inherent limitations. 
Grid search involves exhaustively evaluating all possible combinations of hyperparameters within specified ranges. 
While thorough, this method quickly becomes computationally prohibitive as the number of hyperparameters increases. The expansion of the search space, driven by the increasing number and finer granularity of hyperparameters, renders the approach impractical.

Random search, on the other hand, selects hyperparameter values at random within predefined ranges. 
It is generally more efficient than grid search and can cover a broader area of the hyperparameter space. 
However, random search can miss optimal regions, especially in high-dimensional spaces where the probability of sampling near-optimal configurations by chance is low. 

These limitations make the traditional methods unsuitable for our problem and highlight the need for a more sophisticated optimization methods.
Both grid search and random search could be enhanced using adaptive techniques, such as Bayesian optimization, to greatly improve on these approaches.
However, while very feasible, implementing such enhancements and integrating it with our existing tooling would be time-consuming.
The ambition was therefore to find tools that would provide similar or better hyperparameter optimization capabilities, while being easy to integrate with our existing framework.
For this reason we chose to use Optuna as the basis for our optimization framework.

Optuna provides well-defined abstraction which allowed us to more quickly construct a framework that would help us efficiently explore and optimize pipeline configurations\cite{optuna_2019}.
Optuna provides Bayesian optimization search algorithms, but with additional configurable parameters that allow us to customize the search process to our specific needs.

Using Optuna as the foundation for our optimization framework, we designed a comprehensive system for \gls{libs} data that handles the entire process, from \gls{ccs} data to partitioning, cross-validation, and hyperparameter optimization.
Using this framework, we can find the best configurations by optimizing our objective function: minimizing the \texttt{rmse\_cv} and \texttt{std\_dev\_cv}.

The framework we developed can be divided into two main components.
A function responsible for running and managing the optimization process, seen in Algorithm~\ref{alg:study_function}(\nameref{alg:study_function}), and a function responsible for measuring the objective, seen in Algorithm~\ref{alg:combined_objective}(\nameref{alg:combined_objective}).

The purpose of the \nameref{alg:study_function} is to perform and facilitate the optimization process, doing so for each oxide and model combination.
By managing the optimization process in this way, we obtain the flexibility to evaluate each model separately with different preprocessors and hyperparameters.
This means that each model is being evaluated fairly against each oxide and that the resulting configurations are optimized specifically for the model and oxide in question.
We believe that this approach will allow us to best identify the top-$n$ pipelines to be used in our stacking ensemble.

To manage the optimization process, the function receives the number of trials to run, a list of models, and a list of oxides, as seen in line~\ref{step:initialize_run_process}, and initializes the sampler, as seen in line~\ref{step:initialize_sampler}.

The sampler is responsible for managing the search space of the hyperparameters for the optimization process.
This means that any hyperparameters being evaluated, for any preprocessor or model, will be managed by this sampler, which allows us to optimize for all hyperparameters at the same time.
Optuna provides several options for samplers that have different characteristics and each have their strengths and weaknesses.
However, because we require multi-objective optimization, this naturally limits the choice of sampler to those that support this.
For our framework, we chose to use the \gls{tpe} sampler due to its stated optimization efficiency and its ability to handle all use cases.
Additionally, the TPE sampler allows us to control how many of the trials to be reserved for exploration, which is beneficial when the search space is large\cite{optuna_2019}.

Guiding the optimization process is the \nameref{alg:combined_objective} function, which evaluates the performance of each trial.
In our case we are seeking to minimize the \texttt{rmse\_cv} and \texttt{std\_dev\_cv}, as mentioned previously.

The role of the \nameref{alg:combined_objective} function is to provide the metric data to an $optimize$ function, seen in Line~\ref{step:optimize_objective}.
As we step through each oxide and model in Lines~\ref{step:oxide_loop} to~\ref{step:model_loop}, we call the $optimize$ function with the number of trials to run and the \nameref{alg:combined_objective} function.
The number of trials is an important parameter, as it regulates how many trials the framework has to optimize a given model.
In an ideal scenario, this number would be very high to ensure that the optimization process has identified the best possible configuration.
However, depending on the number of models in consideration, a high number of trials can quickly become computationally prohibitive with our approach.
The $optimize$ function uses the number of trials and the objective of minimizing the \texttt{rmse\_cv} and \texttt{std\_dev\_cv} to manage the optimization process and mediating the metrics returned by the \nameref{alg:combined_objective} function to the sampler. 

<<<<<<< HEAD
This leads us to the \nameref{alg:combined_objective} function which, as previously mentioned, contains the optimization logic.
=======
This leads us to the \nameref{alg:combined_objective} function which, as previously mentioned, returns the evaluation metrics for the given trial.
It defines the systematic process of hyperparameter tuning, model training, and evaluation across multiple trials.
>>>>>>> b586c835

To this function we supply the current model $m$, the Target Oxide $o$, and the sampler.

In Lines~\ref{step:sample_hyperparameters} to~\ref{step:instantiate_dim_reduction} we instantiate the model and the preprocessors with the hyperparameters sampled by the sampler.
The sampling process is being guided by the objective function, via the returned metrics from the previous trial.
In our setup, we always require that a scaler is instantiated, to ensure that the data is correctly scaled.
However, to measure the impact of data transformation and dimensionality reduction, we allow for these to be initialized as an identity function, which does not modify the data.
Whether to instantiate a specific preprocessor or an identity function is determined by the sampler.

Once the preprocessors are instantiated, we construct a pipeline of these to ensure that the data is processed in the order they are defined, seen in Line~\ref{step:construct_pipeline}.
The order is important, as the preprocessing steps are to a degree interdependent: scaling ensures that all features are on a similar range, which is ensures that transformations are applied uniformly.
Similarly, dimensionality reduction techniques typically also produce better results if the data has been scaled.
However, it may not always be advantageous or yield better results if the data has already been transformed.
As such, we allow for the optimization framework to optionally use these if they are deemed to be beneficial.

In Line~\ref{step:get_data} to~\ref{step:apply_pipeline} we fetch the data, apply our data partitioning strategy to generate four cross-validation sets, a training set and a test set, and apply the preprocessing to the datasets.
The purpose of fetching the data for each trial is to ensure no modifications leak through trials, corrupting the dataset over time.
This prevents any form of double preprocessing from occuring, leading to potential issues.

As mentioned in Section~\ref{subsec:validation_testing_procedures}, we use both cross validation and a test set to evaluate the model.
This can be seen in line Line~\ref{step:cross_validate} and Lines~\ref{step:train_model} to~\ref{step:evaluate_model}, where cross validation, training, and evaluation are performed with respect to the current oxide.
It is important to note, that in practice, the model $m$ is being reinstantiated in each iteration of the cross-validation, and again before the model is trained, so no learned parameters are carried over between them.

Once a trial is complete, the metrics are returned in Line~\ref{step:return_metrics} to the $optimize$ function in the \nameref{alg:study_function}, which then determines the next steps in the optimization process.

In summary, using this framework we are able to systematically explore and optimize preprocessing, model and hyperparameter configurations for each model on a per-oxide basis.
This allows us to identify the top-$n$ pipelines for each oxide, which we can then use in our stacking ensemble. 

\begin{algorithm}
\caption{Optimizer}
\label{alg:study_function}
\begin{algorithmic}[1]
\Require Number of Trials $N$, List of Models $M$, List of Target Oxides $O$ \label{step:initialize_run_process}
\Ensure The optimization process is run for each model and oxide. 
\State \textbf{Initialize:} $\texttt{sampler} \gets \texttt{Sampler(\texttt{sampler\_params})}$ \label{step:initialize_sampler}

\For{each oxide $o$ in $O$} \label{step:oxide_loop}
    \For{each model $m$ in $M$} \label{step:model_loop}
        \State \texttt{optimize}($N$, $\texttt{lambda}()$ 
            \State \hspace{1.5em} return\texttt{ objective(}
                \State \hspace{2.5em} $m$, \label{step:model_param_study}
                \State \hspace{2.5em} $o$, \label{step:oxide_param_study}
                \State \hspace{2.5em} \texttt{sampler} \label{step:sampler_param_study}
            \State \texttt{))} \label{step:optimize_combined_objective}
    \EndFor
\EndFor

\end{algorithmic}
\end{algorithm}

\begin{algorithm}
\caption{Objective}
\label{alg:combined_objective}
\begin{algorithmic}[1]
\Require Model $m$, Target Oxide $o$, Sampler \texttt{sampler} \label{step:combined_objective_params}
\Ensure Returns $rmse_{cv}$ and $std\_dev_{cv}$ for each trial

\State $hp \gets \texttt{sample\_hyperparameters}(\texttt{sampler})$ \label{step:sample_hyperparameters}
\State $m \gets \texttt{instantiate\_model}(m, hp)$ \label{step:instantiate_model}
\Statex
\State $s\_params \gets \texttt{sample\_scaler\_params}(\texttt{sampler})$ \label{step:sample_scaler_params}
\State $s \gets \texttt{instantiate\_scaler}(s\_params)$ \label{step:instantiate_scaler}
\State $t\_params \gets \texttt{sample\_transformer\_params}(\texttt{sampler})$ \label{step:sample_transformer_params}
\State $t \gets \texttt{instantiate\_transformer}(t\_params)$ \label{step:instantiate_transformer}
\Statex \hspace{3em} \textbf{or} \texttt{Identity}
\State $dim\_params \gets \texttt{sample\_dim\_reduction\_params}(\texttt{sampler})$ \label{step:sample_dim_reduction_params}
\State $dim \gets \texttt{instantiate\_dim\_reduction}(dim\_params)$ \label{step:instantiate_dim_reduction}
\Statex \hspace{3em} \textbf{or} \texttt{Identity}
\Statex     
\State $pipeline \gets [s, t, dim]$ \label{step:construct_pipeline}
\Statex
\State \textbf{Dataset: }$D \gets \texttt{get\_data}()$ \label{step:get_data} 
\State $T_{cv}, D_{train}, D_{test} \gets \text{apply data partitioning to } D$ \label{step:data_partitioning}
\Statex
\State $T_{cv}, D_{train}, D_{test} \gets \text{apply pipeline to } T_{cv}, D_{train}, D_{test}$ \label{step:apply_pipeline}
\Statex
\State $CV_{metrics} \gets \texttt{cross\_validate}(m, T_{cv}, o)$ \label{step:cross_validate}
\State $rmse_{cv} \gets \texttt{mean}(CV_{metrics}.\texttt{rmse\_values})$ \label{step:mean_rmse_cv}
\State $std\_dev_{cv} \gets \texttt{std}(CV_{metrics}.\texttt{rmse\_values})$ \label{step:std_dev_cv}
\Statex
\State $m' \gets \texttt{train}(m, D_{train}, o)$ \label{step:train_model}
\State $rmsep, std\_dev_{test} \gets \texttt{evaluate}(m', D_{test}, o)$ \label{step:evaluate_model}
\Statex
\State \texttt{store\_metrics}($t$, $m$, $pipeline$, $rmse_{cv}$, 
\Statex \hspace{8em} $std\_dev_{cv}$, $rmsep$, $std\_dev_{test}$) \label{step:store_metrics}
\Statex
\State \Return $rmse_{cv}$, $std\_dev_{cv}$ \label{step:return_metrics}
\end{algorithmic}
\end{algorithm}<|MERGE_RESOLUTION|>--- conflicted
+++ resolved
@@ -73,12 +73,7 @@
 However, depending on the number of models in consideration, a high number of trials can quickly become computationally prohibitive with our approach.
 The $optimize$ function uses the number of trials and the objective of minimizing the \texttt{rmse\_cv} and \texttt{std\_dev\_cv} to manage the optimization process and mediating the metrics returned by the \nameref{alg:combined_objective} function to the sampler. 
 
-<<<<<<< HEAD
-This leads us to the \nameref{alg:combined_objective} function which, as previously mentioned, contains the optimization logic.
-=======
 This leads us to the \nameref{alg:combined_objective} function which, as previously mentioned, returns the evaluation metrics for the given trial.
-It defines the systematic process of hyperparameter tuning, model training, and evaluation across multiple trials.
->>>>>>> b586c835
 
 To this function we supply the current model $m$, the Target Oxide $o$, and the sampler.
 

\section{Proposed Approach}
To address the challenges in predicting major oxide compositions from \gls{libs} data, we propose the development of advanced computational models capable of effectively handling the multifaceted challenges we describe in \ref{subsec:challenges}.
These issues complicate the accurate and robust prediction of elemental concentrations, necessitating advanced computational methodologies. 

Our approach aims to enhance the prediction accuracy and robustness for major oxides in \gls{libs} data by leveraging specific combinations of machine learning models and preprocessors that are particularly effective at predicting individual oxides.
The models will use feature vectors $\mathbf{x} \in \mathbb{R}^N$ derived from the Masked Intensity Tensor $\mathbf{M}[\chi, l, \lambda]$ as input, where $N$ is the number of features. 
The output will be Estimated Concentration Vectors $\mathbf{v} \in \mathbb{R}^{n_o}$.

As highlighted in Section~\ref{sec:related-work}, the literature suggests that various models and preprocessing techniques are adept at handling high-dimensional data, multi-collinearity, and matrix effects.
The literature also indicates that different machine learning models perform better on some oxides than others.
These challenges and model-specific strengths suggests that an optimal approach would involve hybrid methodology, integrating multiple models and preprocessing steps tailored to the specific characteristics of the data.
This could include leveraging ensemble learning techniques to combine the predictions of various models, implementing dimensionality reduction techniques like \gls{pca} to mitigate high-dimensionality issues, and employing robust preprocessing strategies to address multi-collinearity and matrix effects.
Furthermore, a systematic evaluation through cross-validation and hyperparameter tuning would be essential to fine-tune the models for the best performance on the specific oxides of interest.
The notion of using multiple models per oxide is supported by the advent of models such as the \gls{moc}~\cite{cleggRecalibrationMarsScience2017} model, which combines the predictions of multiple models using a predetermined weighting for each model's predictions on a per-oxide basis.
While this approach improved accuracy compared to individual models, it required manual tuning of the weights for each model.
This manual tuning presents limitations, including the analysis required to determine appropriate weights and the risk of suboptimal weighting.
Given these limitations, it is reasonable to explore techniques that can automate the weighting process while still leveraging the strengths of multiple models.
To fulfill these criteria, we chose to adopt a stacking ensemble approach. 
Stacking, as described in Section~\ref{subsec:stacked-generalization}, is a method that utilizes multiple base estimators trained on the same data, whose predictions are then used to train a meta-learner.
By combining a diverse set of base models, stacking can correct for the biases of individual models.
Since each model focuses on different patterns within the data, stacking mitigates the inherent biases of individual models by estimating and correcting for these biases.
Leveraging the strengths of multiple models that each approach the problem differently can lead to better generalization on unseen data.
This is achieved by using a meta-learner to discern patterns in the base predictors' outputs\cite{wolpertstacked_1992, survey_of_ensemble_learning}, with the added benefit of automating and potentially improving upon the manual tuning employed by the \gls{moc} model.
However, it is crucial to consider the training of the base models to prevent data leakage and overfitting.
As emphasized by \citet{cvstacking}, if the base models are trained on the same dataset, the meta learner might favor certain base models over others.
This can cause the meta learner to be influenced by the same patterns and biases that the base models are susceptible to, leading to overfitting.
To mitigate this risk and ensure generalizability, a cross-validation strategy should be employed to ensure that the meta learner's training data accurately reflects the true performance of the base learners.

We adopted an experimental approach to empirically evaluate the potential of various models and preprocessing techniques for use in our stacking ensemble. 
This ensured our selections were informed by the literature review while allowing for independent assessment and validation.

To systematically address the challenges in predicting major oxide compositions from \gls{libs} data, we have devised an approach that integrates model and preprocessing selection, an experimental framework, evaluation and comparison, and the construction of a stacking ensemble.

Firstly, we conducted a literature review and performed preliminary experiments to select a diverse set of machine learning models and preprocessing techniques.
These include ensemble learning models, linear and regularization models, neural network models, scaling methods, dimensionality reduction techniques, and data transformations.
This selection process is detailed in Section~\ref{sec:model_selection}.

<<<<<<< HEAD
Next, we introduce our validation and testing procedures in Section~\ref{subsec:validation_testing_procedures}, where we outline and introduce our data partitioning and cross-validation strategy.
These were developed to ensure robust performance assessment and generalizability of the models by addressing challenges such as data leakage and uneven distribution of extreme values.

We present the metrics we use to evaluate the performance of our models in Section~\ref{subsec:evaluation_metrics}.
These metrics include the \gls{rmse} for accuracy and the sample standard deviation of prediction errors for robustness.
By evaluating both cross-validation and test set metrics, we ensure a thorough assessment of the model's generalizability and performance on unseen data.
=======
Next, we implemented an experimental framework using the Optuna optimization library~\cite{optuna_2019}.
This framework facilitates automated hyperparameter optimization, allowing us to efficiently explore a vast search space of model and preprocessing configurations.
The specifics of this framework are discussed in Section~\ref{sec:optimization_framework}.

Each configuration is then evaluated using rigorous validation and testing procedures to ensure the models' accuracy and generalizability.
This involves employing both cross-validation and a separate test set to mitigate overfitting and data leakage, as well as handling extreme values to ensure robust performance across the entire data distribution.
Section~\ref{subsec:validation_testing_procedures} provides a detailed explanation of the validation and testing procedures.
>>>>>>> 877d9680

Next, we implemented an experimental framework using the Optuna optimization library~\cite{optuna_2019}.
This framework facilitates automated hyperparameter optimization, allowing us to efficiently explore a vast search space of model and preprocessing configurations.
The specifics of this framework are discussed in Section~\ref{sec:optimization_framework}.

Finally, the top-performing configurations are used to construct a stacking ensemble.
This ensemble leverages the strengths of multiple models, with a meta-learner trained to optimize the final predictions.
The process of constructing and validating this stacking ensemble is described in Section~\ref{sec:final_stacking_pipeline}.

By following this structured approach, we aim to enhance the prediction accuracy and robustness for major oxides in \gls{libs} data, ultimately leading to more reliable and generalizable models.

\input{sections/proposed_approach/model_selection.tex}
\input{sections/proposed_approach/optimization_framework.tex}
\input{sections/proposed_approach/testing_validation.tex}<|MERGE_RESOLUTION|>--- conflicted
+++ resolved
@@ -35,22 +35,12 @@
 These include ensemble learning models, linear and regularization models, neural network models, scaling methods, dimensionality reduction techniques, and data transformations.
 This selection process is detailed in Section~\ref{sec:model_selection}.
 
-<<<<<<< HEAD
 Next, we introduce our validation and testing procedures in Section~\ref{subsec:validation_testing_procedures}, where we outline and introduce our data partitioning and cross-validation strategy.
 These were developed to ensure robust performance assessment and generalizability of the models by addressing challenges such as data leakage and uneven distribution of extreme values.
 
 We present the metrics we use to evaluate the performance of our models in Section~\ref{subsec:evaluation_metrics}.
 These metrics include the \gls{rmse} for accuracy and the sample standard deviation of prediction errors for robustness.
 By evaluating both cross-validation and test set metrics, we ensure a thorough assessment of the model's generalizability and performance on unseen data.
-=======
-Next, we implemented an experimental framework using the Optuna optimization library~\cite{optuna_2019}.
-This framework facilitates automated hyperparameter optimization, allowing us to efficiently explore a vast search space of model and preprocessing configurations.
-The specifics of this framework are discussed in Section~\ref{sec:optimization_framework}.
-
-Each configuration is then evaluated using rigorous validation and testing procedures to ensure the models' accuracy and generalizability.
-This involves employing both cross-validation and a separate test set to mitigate overfitting and data leakage, as well as handling extreme values to ensure robust performance across the entire data distribution.
-Section~\ref{subsec:validation_testing_procedures} provides a detailed explanation of the validation and testing procedures.
->>>>>>> 877d9680
 
 Next, we implemented an experimental framework using the Optuna optimization library~\cite{optuna_2019}.
 This framework facilitates automated hyperparameter optimization, allowing us to efficiently explore a vast search space of model and preprocessing configurations.

--- conflicted
+++ resolved
@@ -1,6 +1,5 @@
-<<<<<<< HEAD
-\section{Related Work}
-A sizeable body of methodologies has been developed to enhance the accuracy and robustness of \gls{libs} predictions.
+\section{Related Work}\label{sec:related-work}
+In addressing the challenge of predicting major oxide compositions from \gls{libs} data, our investigation intersects with a broad spectrum of existing research.
 Key strategies include the integration of machine learning and deep learning models, the incorporation of domain knowledge, effective preprocessing techniques, and dimensionality reduction methods.
 These approaches collectively aim to manage the complexities inherent in \gls{libs} data and improve predictive performance.
 We review existing and relevant work through a thematic taxonomy, highlighting their potential applications in our study.
@@ -30,70 +29,6 @@
 Effective preprocessing and feature engineering are critical for enhancing the robustness of \gls{libs} models.
 
 \citet{jeonEffectsFeatureEngineering2024} investigated the effects of various feature-engineering techniques on the robustness of \gls{libs} models for steel classification.
-=======
-\section{Related Work}\label{sec:related-work}
-In addressing the challenge of predicting major oxide compositions from \gls{libs} data, our investigation intersects with a broad spectrum of existing research that tackles similar computational hurdles, such as high dimensionality, multicollinearity, matrix effects, and the challenges of small datasets.
-This section outlines how prior works relate to our problem, drawing from a range of techniques and methodologies that offer potential pathways for enhancing the accuracy and robustness of our predictions.
-
-\citet{andersonPostlandingMajorElement2022} experimented with different machine learning models for quantifying major oxides on Mars using the SuperCam instrument on the Mars 2020 Perseverance rover.
-They discuss preprocessing, normalization of \gls{libs} spectra, and the development of multivariate regression models to predict major element compositions.
-For each oxide, they tested different models and selected the best performing one.
-In some cases, they used a blend of models to improve the predictions.
-The models they tested include: \gls{ols}, \gls{pls}, \gls{lasso}, Ridge, \gls{enet}, \gls{omp}, \gls{svr}, \gls{rf}, \gls{gbr}, and local \gls{enet} and blended submodels.
-For \ce{SiO2}, they used a blend of \gls{gbr} and \gls{pls} models.
-Interestingly, they found that PLS performed better at longer distances (4.25m), but GBR was better at 3m.
-For \ce{TiO2}, they selected the \gls{rf} model for its superior performance at 4.25m and overall lower \gls{rmsep}.
-For \ce{Al2O3}, they used an average of predictions from four models (Local \gls{enet}, \gls{rf}, two variants of \gls{pls}) to obtain the lowest \gls{rmsep}.
-For \ce{FeO_T}, they initially selected \gls{rf} but later replaced it with \gls{gbr} due to its more realistic stoichiometry predictions for high-\ce{Ca} pyroxenes and overall performance.
-For \ce{MgO}, they selected \gls{gbr} for having the lowest \gls{rmsep} and avoiding negative predictions, despite slightly overpredicting \ce{MgO} for high concentration samples.
-For \ce{CaO}, they used a blend of \gls{rf} and \gls{pls} to address the bimodal distribution of \ce{CaO} predictions by the \gls{rf} model alone.
-For \ce{Na2O}, they used a blend of \gls{gbr} and \gls{lasso} models to utilize \gls{gbr}'s accuracy at low concentrations and \gls{lasso}'s superior predictions at higher concentrations.
-For \ce{K2O}, they selected \gls{lasso} for its better performance on high \ce{K2O} samples, despite the averaged model of five algorithms showing slight improvements at lower concentrations.
-The findings of this paper are significant to us because they provide a benchmark for the performance of different machine learning models on \gls{libs} spectra.
-We can use this information to guide our model selection and to compare our results with theirs.
-Additionally, we might want to try out different models from the ones they tested to see if we can improve the predictions further, or perhaps find a model that is more suitable for our specific use case.
-Also, SuperCam being the successor to \gls{chemcam} means that the findings of this paper are directly relevant to our work.
-
-\citet{song_DF-K-ELM} present a novel approach to enhance the performance and interpretability of machine learning models in the context of \gls{libs} quantification.
-The authors use "knowledge-based spectral lines, related to analyte compositions, to construct a linear physical principle based model and adopts \gls{k-elm} to account for the residuals of the linear model."
-The method is based on \gls{df} and \gls{k-elm} and is called \gls{df}-\gls{k-elm}.
-This method stands out by offering an intuitive explanation of how knowledge-based spectral lines impact prediction results, thereby enhancing model interpretability without compromising model complexity.
-\gls{df}-\gls{k-elm} was tested across 10 regression tasks based on 3 \gls{libs} datasets, comparing its performance against six baseline methods using \gls{rmsep} as the evaluation metric.
-They have 3 coal datasets, and they do regression tasks involving carbon, ash, volatile matter, and heat value analysis.
-It achieved the best performance in 4 tasks and the second-best in 2 tasks, demonstrating its efficacy.
-Incorporation of domain knowledge not only improved the accuracy of the models but also enhanced their generalizability across different tasks.
-The method's design allows for a more interpretable machine learning model that adheres closer to the physical principles underlying \gls{libs} quantification.
-The integration of domain knowledge into machine learning models addresses two critical challenges: improving the interpretability of complex models and enhancing their performance by leveraging specific domain insights.
-The approach demonstrates a practical application of kernel extreme learning machines combined with domain-specific insights.
-This is particularly valuable in fields like spectroscopy, where understanding the relationship between the spectral data and the analyte concentration is vital.
-The \gls{df}-\gls{k-elm} method showcases how hybrid models can outperform traditional machine learning approaches.
-The approach demonstrates a practical application of kernel extreme learning machines combined with domain-specific insights.
-This is very relevant to our work considering interpretability is a key requirement for NASA and something they considered when choosing the \gls{pls} model for the \gls{chemcam} instrument.
-
-\citet{rezaei_dimensionality_reduction} explore a variety of statistical and machine learning methods, including \gls{mulr}, \gls{svr}, \gls{ksvr}, and \gls{ann}, alongside their integrations with \gls{pca} to reduce dimensionality and improve model performance.
-They use \gls{mse} and \gls{mae} as evaluation metrics to compare the performance of the models.
-This paper clearly demonstrates the effectiveness of dimensionality reduction techniques in improving the performance of machine learning models because it compares the performance of many models with and without \gls{pca}: \gls{ann}, \gls{mulr}, \gls{svr}, \gls{ksvr}, \gls{pca}-\gls{ann}, \gls{pca}-\gls{mulr}, \gls{pca}-\gls{svr}, and \gls{pca}-\gls{ksvr}.
-For all elements, a variant of \gls{svr} performs the best.
-For \ce{Si}, \gls{svr} performs the best.
-For \ce{Zn}, \gls{pca}-\gls{svr} performs the best.
-For the rest of the elements, \gls{pca}-\gls{ksvr} performs the best.
-The superiority of \gls{ksvr} is attributed to the its ability to handle non-linear relationships in the data effectively, especially when combined with \gls{pca}'s capability to compress and simplify the input data by focusing on the most relevant variations.
-
-\citet{yang_laser-induced_2022} present a study on the application of a deep \gls{cnn} for classifying geochemical samples using \gls{libs}, with a particular focus on planetary exploration missions such as China's Tianwen-1 Mars mission.
-The authors demonstrate the effectiveness of a deep CNN in classifying geochemical standard samples using \gls{libs} spectra collected at varying distances.
-This addresses the challenge of spectral differences induced by distance, showcasing that \gls{cnn} can learn to classify samples without the need for traditional spectral preprocessing or distance correction.
-Using a dataset of over 18,000 \gls{libs} spectra from 39 geochemical standard samples, the study compares the \gls{cnn} model's performance against four other machine learning models: \gls{bpnn} \gls{svm}, \gls{lda}, and \gls{logreg}.
-The \gls{cnn} model exhibits superior classification accuracy, emphasizing its potential for geochemical sample identification/classification in planetary exploration.
-The paper includes a detailed comparative analysis, proving the \gls{cnn} model's superior performance.
-With classification accuracies on the validation set for all models exceeding 95\%, the \gls{cnn} model demonstrated the highest overall accuracy.
-This was particularly evident as the training set size increased, indicating the model's robustness to varying distances without requiring distance correction.
-Statistical analysis further confirmed the \gls{cnn} model's superiority, with higher average Ncorr values compared to other models.
-The \gls{cnn} model's ability to accurately classify geochemical samples without preprocessing for distance correction is quite impressive.
-This is particularly relevant to our work because we are also working with \gls{libs} spectra collected at varying distances.
-The comparative analysis underscores the \gls{cnn} model as a best-fit approach for \gls{libs} data analysis, potentially setting a new standard for future research and applications in the field.
-
-\citet{jeonEffectsFeatureEngineering2024} investigated the effects of feature engineering on the robustness of \gls{libs} for steel classification.
->>>>>>> c71f8ef2
 They developed a remote \gls{libs} system to classify six steel types, using various feature-engineering and machine learning algorithms, including \gls{svm} and \gls{fcnn}, to handle different laser energies in test datasets.
 They found that using intensity ratios, which involve comparing specific spectral line intensities, significantly improved model robustness under varying measurement conditions.
 This approach effectively filtered out noise and enhanced the model's performance, demonstrating the importance of appropriate feature-engineering method.

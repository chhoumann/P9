--- conflicted
+++ resolved
@@ -56,7 +56,6 @@
 Statistical analysis further confirmed the \gls{cnn} model's superiority, with higher average Ncorr values compared to other models.
 The \gls{cnn} model's ability to accurately classify geochemical samples without preprocessing for distance correction is quite impressive.
 This is particularly relevant to our work because we are also working with \gls{libs} spectra collected at varying distances.
-<<<<<<< HEAD
 The comparative analysis underscores the \gls{cnn} model as a best-fit approach for \gls{libs} data analysis, potentially setting a new standard for future research and applications in the field.
 
 \citet{jeonEffectsFeatureEngineering2024} investigated the effects of feature engineering on the robustness of \gls{libs} for steel classification.
@@ -125,8 +124,5 @@
 Autoencoders could significantly enhance our ability to handle the high-dimensional nature of \gls{libs} data.
 By compressing spectral data into more manageable representations without losing critical information, we can improve model performance, especially in predicting major oxide compositions, by focusing on the most relevant features extracted from the compressed data representation.
 This aligns with our objectives of efficient dimensionality reduction and robust predictive modeling.
-=======
-The comparative analysis underscores the CNN model as a best-fit approach for \gls{libs} data analysis, potentially setting a new standard for future research and applications in the field.
 
-\input{sections/multi-task-learning.tex}
->>>>>>> 177971d9
+\input{sections/multi-task-learning.tex}